// !$*UTF8*$!
{
	archiveVersion = 1;
	classes = {
	};
	objectVersion = 48;
	objects = {

/* Begin PBXBuildFile section */
		74E27858215446C900361812 /* FBSnapshotTestCase.framework in Frameworks */ = {isa = PBXBuildFile; fileRef = 74E27850215446C200361812 /* FBSnapshotTestCase.framework */; };
		74E354BF2121DA1B008AF786 /* CaptureSession.swift in Sources */ = {isa = PBXBuildFile; fileRef = 74E354BE2121DA1A008AF786 /* CaptureSession.swift */; };
		74F7D034211ACBD90046AF7E /* CIRectangleDetectorTests.swift in Sources */ = {isa = PBXBuildFile; fileRef = 74F7D033211ACBD90046AF7E /* CIRectangleDetectorTests.swift */; };
		74F7D036211ACBEE0046AF7E /* CaptureSessionTests.swift in Sources */ = {isa = PBXBuildFile; fileRef = 74F7D035211ACBEE0046AF7E /* CaptureSessionTests.swift */; };
		74F7D038211ACBF90046AF7E /* VisionRectangleDetectorTests.swift in Sources */ = {isa = PBXBuildFile; fileRef = 74F7D037211ACBF90046AF7E /* VisionRectangleDetectorTests.swift */; };
		74F7D03A211ACC4B0046AF7E /* UIImageTests.swift in Sources */ = {isa = PBXBuildFile; fileRef = 74F7D039211ACC4B0046AF7E /* UIImageTests.swift */; };
		74F7D03C211ACC6B0046AF7E /* CGAffineTransformTests.swift in Sources */ = {isa = PBXBuildFile; fileRef = 74F7D03B211ACC6B0046AF7E /* CGAffineTransformTests.swift */; };
		74F7D03E211ACC890046AF7E /* AVCaptureVideoOrientationTests.swift in Sources */ = {isa = PBXBuildFile; fileRef = 74F7D03D211ACC890046AF7E /* AVCaptureVideoOrientationTests.swift */; };
		A11C5B9C2046A20C005075FE /* Error.swift in Sources */ = {isa = PBXBuildFile; fileRef = A11C5B9B2046A20C005075FE /* Error.swift */; };
		A11C5CD920495EA1005075FE /* RectangleFeaturesFunnelTests.swift in Sources */ = {isa = PBXBuildFile; fileRef = A11C5CD820495EA1005075FE /* RectangleFeaturesFunnelTests.swift */; };
		A11C5CDB20495EC9005075FE /* AVCaptureVideoOrientation+Utils.swift in Sources */ = {isa = PBXBuildFile; fileRef = A11C5CDA20495EC9005075FE /* AVCaptureVideoOrientation+Utils.swift */; };
		A1265C822045BFEB009C4D3E /* Localizable.strings in Resources */ = {isa = PBXBuildFile; fileRef = A1265C812045BFEB009C4D3E /* Localizable.strings */; };
		A14089BA204D92EA0009530F /* EditScanCornerView.swift in Sources */ = {isa = PBXBuildFile; fileRef = A14089B9204D92EA0009530F /* EditScanCornerView.swift */; };
		A14089EE204EAA180009530F /* ArrayTests.swift in Sources */ = {isa = PBXBuildFile; fileRef = A14089ED204EAA180009530F /* ArrayTests.swift */; };
		A14089F0204EAC050009530F /* BigRectangle.jpg in Resources */ = {isa = PBXBuildFile; fileRef = A14089EF204EAC040009530F /* BigRectangle.jpg */; };
		A165F67E2044741B002D5ED6 /* ShutterButton.swift in Sources */ = {isa = PBXBuildFile; fileRef = A165F67D2044741B002D5ED6 /* ShutterButton.swift */; };
		A1675BAB2041693A00852865 /* Square.jpg in Resources */ = {isa = PBXBuildFile; fileRef = A1675BAA2041693A00852865 /* Square.jpg */; };
		A1675BAF204178BD00852865 /* ImageFeatureTestHelpers.swift in Sources */ = {isa = PBXBuildFile; fileRef = A1675BAE204178BD00852865 /* ImageFeatureTestHelpers.swift */; };
		A194E96F2042BD77003493E2 /* Rectangle.jpg in Resources */ = {isa = PBXBuildFile; fileRef = A194E96E2042BD77003493E2 /* Rectangle.jpg */; };
		A194E97220431DD7003493E2 /* ReviewViewController.swift in Sources */ = {isa = PBXBuildFile; fileRef = A194E97120431DD7003493E2 /* ReviewViewController.swift */; };
		A1C4DD4E2044ADE600D36684 /* CGRect+Utils.swift in Sources */ = {isa = PBXBuildFile; fileRef = A1C4DD4D2044ADE600D36684 /* CGRect+Utils.swift */; };
		A1C4DD502044B1D500D36684 /* CGRectTests.swift in Sources */ = {isa = PBXBuildFile; fileRef = A1C4DD4F2044B1D500D36684 /* CGRectTests.swift */; };
		A1D4BCBB202C4F3800FCDDEC /* AppDelegate.swift in Sources */ = {isa = PBXBuildFile; fileRef = A1D4BCBA202C4F3800FCDDEC /* AppDelegate.swift */; };
		A1D4BCBD202C4F3800FCDDEC /* HomeViewController.swift in Sources */ = {isa = PBXBuildFile; fileRef = A1D4BCBC202C4F3800FCDDEC /* HomeViewController.swift */; };
		A1D4BCC0202C4F3800FCDDEC /* Main.storyboard in Resources */ = {isa = PBXBuildFile; fileRef = A1D4BCBE202C4F3800FCDDEC /* Main.storyboard */; };
		A1D4BCC2202C4F3800FCDDEC /* Assets.xcassets in Resources */ = {isa = PBXBuildFile; fileRef = A1D4BCC1202C4F3800FCDDEC /* Assets.xcassets */; };
		A1D4BCC5202C4F3800FCDDEC /* LaunchScreen.storyboard in Resources */ = {isa = PBXBuildFile; fileRef = A1D4BCC3202C4F3800FCDDEC /* LaunchScreen.storyboard */; };
		A1D4BCF6202C4F4100FCDDEC /* WeScan.framework in Frameworks */ = {isa = PBXBuildFile; fileRef = A1D4BCED202C4F4100FCDDEC /* WeScan.framework */; };
		A1D4BCFF202C4F4100FCDDEC /* WeScan.h in Headers */ = {isa = PBXBuildFile; fileRef = A1D4BCEF202C4F4100FCDDEC /* WeScan.h */; settings = {ATTRIBUTES = (Public, ); }; };
		A1D4BD02202C4F4100FCDDEC /* WeScan.framework in Frameworks */ = {isa = PBXBuildFile; fileRef = A1D4BCED202C4F4100FCDDEC /* WeScan.framework */; };
		A1D4BD03202C4F4100FCDDEC /* WeScan.framework in Embed Frameworks */ = {isa = PBXBuildFile; fileRef = A1D4BCED202C4F4100FCDDEC /* WeScan.framework */; settings = {ATTRIBUTES = (CodeSignOnCopy, RemoveHeadersOnCopy, ); }; };
		A1D4BD0C202C504F00FCDDEC /* ScannerViewController.swift in Sources */ = {isa = PBXBuildFile; fileRef = A1D4BD0B202C504F00FCDDEC /* ScannerViewController.swift */; };
		A1D4BD0E202C57A400FCDDEC /* CaptureSessionManager.swift in Sources */ = {isa = PBXBuildFile; fileRef = A1D4BD0D202C57A400FCDDEC /* CaptureSessionManager.swift */; };
		A1D4BD15202C6CC000FCDDEC /* Array+Utils.swift in Sources */ = {isa = PBXBuildFile; fileRef = A1D4BD14202C6CC000FCDDEC /* Array+Utils.swift */; };
		A1DF90A02031D89D00841A11 /* ImageScannerController.swift in Sources */ = {isa = PBXBuildFile; fileRef = A1DF909F2031D89D00841A11 /* ImageScannerController.swift */; };
		A1DF90A420331A0B00841A11 /* CIRectangleDetector.swift in Sources */ = {isa = PBXBuildFile; fileRef = A1DF90A320331A0B00841A11 /* CIRectangleDetector.swift */; };
		A1DF90C32034919400841A11 /* QuadrilateralTests.swift in Sources */ = {isa = PBXBuildFile; fileRef = A1DF90C22034919400841A11 /* QuadrilateralTests.swift */; };
		A1DF90E420358CB100841A11 /* Transformable.swift in Sources */ = {isa = PBXBuildFile; fileRef = A1DF90E320358CB000841A11 /* Transformable.swift */; };
		A1DF90F22035992A00841A11 /* CGAffineTransform+Utils.swift in Sources */ = {isa = PBXBuildFile; fileRef = A1DF90F12035992A00841A11 /* CGAffineTransform+Utils.swift */; };
		A1DF90F62037187500841A11 /* UIImage+Orientation.swift in Sources */ = {isa = PBXBuildFile; fileRef = A1DF90F52037187500841A11 /* UIImage+Orientation.swift */; };
		A1DF90FD203B412600841A11 /* CGPointTests.swift in Sources */ = {isa = PBXBuildFile; fileRef = A1DF90FC203B412600841A11 /* CGPointTests.swift */; };
		A1F22E99202C7B66001723AD /* QuadrilateralView.swift in Sources */ = {isa = PBXBuildFile; fileRef = A1F22E98202C7B66001723AD /* QuadrilateralView.swift */; };
		A1F22E9F202C8D70001723AD /* Quadrilateral.swift in Sources */ = {isa = PBXBuildFile; fileRef = A1F22E9E202C8D70001723AD /* Quadrilateral.swift */; };
		A1F22EA3202DAA74001723AD /* RectangleFeaturesFunnel.swift in Sources */ = {isa = PBXBuildFile; fileRef = A1F22EA2202DAA74001723AD /* RectangleFeaturesFunnel.swift */; };
		A1F22EA5202DB3AA001723AD /* CGPoint+Utils.swift in Sources */ = {isa = PBXBuildFile; fileRef = A1F22EA4202DB3AA001723AD /* CGPoint+Utils.swift */; };
		A1F22ECE2031937E001723AD /* EditScanViewController.swift in Sources */ = {isa = PBXBuildFile; fileRef = A1F22ECD2031937E001723AD /* EditScanViewController.swift */; };
		B992E831210C36A400C33A21 /* VisionRectangleDetector.swift in Sources */ = {isa = PBXBuildFile; fileRef = B992E830210C36A400C33A21 /* VisionRectangleDetector.swift */; };
		B992E868210DD08700C33A21 /* flash@3x.png in Resources */ = {isa = PBXBuildFile; fileRef = B992E865210DD08600C33A21 /* flash@3x.png */; };
		B992E869210DD08700C33A21 /* flash.png in Resources */ = {isa = PBXBuildFile; fileRef = B992E866210DD08600C33A21 /* flash.png */; };
		B992E86A210DD08700C33A21 /* flash@2x.png in Resources */ = {isa = PBXBuildFile; fileRef = B992E867210DD08700C33A21 /* flash@2x.png */; };
		B992E86E210DFA1A00C33A21 /* flashoff@3x.png in Resources */ = {isa = PBXBuildFile; fileRef = B992E86B210DFA1A00C33A21 /* flashoff@3x.png */; };
		B992E86F210DFA1A00C33A21 /* flashoff@2x.png in Resources */ = {isa = PBXBuildFile; fileRef = B992E86C210DFA1A00C33A21 /* flashoff@2x.png */; };
		B992E870210DFA1A00C33A21 /* flashoff.png in Resources */ = {isa = PBXBuildFile; fileRef = B992E86D210DFA1A00C33A21 /* flashoff.png */; };
<<<<<<< HEAD
		B99E4B9A210B00A400976BC5 /* VNRectangleObservation+Utils.swift in Sources */ = {isa = PBXBuildFile; fileRef = B99E4B99210B00A400976BC5 /* VNRectangleObservation+Utils.swift */; };
		B9A58DA2212EE6E700D9680D /* CaptureSession.swift in Sources */ = {isa = PBXBuildFile; fileRef = B9A58DA1212EE6E700D9680D /* CaptureSession.swift */; };
=======
>>>>>>> 78917ea3
		C31DD8A320C087D80072D439 /* ZoomGestureController.swift in Sources */ = {isa = PBXBuildFile; fileRef = C31DD8A220C087D80072D439 /* ZoomGestureController.swift */; };
		C3789C9B20CC69AD001B423F /* QuadrilateralViewTests.swift in Sources */ = {isa = PBXBuildFile; fileRef = C3789C9A20CC69AD001B423F /* QuadrilateralViewTests.swift */; };
		C3E2EB8E20B8970800A42E58 /* UIImage+Utils.swift in Sources */ = {isa = PBXBuildFile; fileRef = C3E2EB8D20B8970800A42E58 /* UIImage+Utils.swift */; };
/* End PBXBuildFile section */

/* Begin PBXContainerItemProxy section */
		74E2784F215446C200361812 /* PBXContainerItemProxy */ = {
			isa = PBXContainerItemProxy;
			containerPortal = 74E27848215446C200361812 /* FBSnapshotTestCase.xcodeproj */;
			proxyType = 2;
			remoteGlobalIDString = B31987F01AB782D000B0A900;
			remoteInfo = "FBSnapshotTestCase iOS";
		};
		74E27851215446C200361812 /* PBXContainerItemProxy */ = {
			isa = PBXContainerItemProxy;
			containerPortal = 74E27848215446C200361812 /* FBSnapshotTestCase.xcodeproj */;
			proxyType = 2;
			remoteGlobalIDString = B31987FB1AB782D100B0A900;
			remoteInfo = "FBSnapshotTestCase iOS Tests";
		};
		74E27853215446C200361812 /* PBXContainerItemProxy */ = {
			isa = PBXContainerItemProxy;
			containerPortal = 74E27848215446C200361812 /* FBSnapshotTestCase.xcodeproj */;
			proxyType = 2;
			remoteGlobalIDString = 8271377A1C63AB6F00354E42;
			remoteInfo = "FBSnapshotTestCase tvOS";
		};
		74E27855215446C200361812 /* PBXContainerItemProxy */ = {
			isa = PBXContainerItemProxy;
			containerPortal = 74E27848215446C200361812 /* FBSnapshotTestCase.xcodeproj */;
			proxyType = 2;
			remoteGlobalIDString = 827137831C63AB7000354E42;
			remoteInfo = "FBSnapshotTestCase tvOS Tests";
		};
		74E27859215446D100361812 /* PBXContainerItemProxy */ = {
			isa = PBXContainerItemProxy;
			containerPortal = 74E27848215446C200361812 /* FBSnapshotTestCase.xcodeproj */;
			proxyType = 1;
			remoteGlobalIDString = B31987EF1AB782D000B0A900;
			remoteInfo = "FBSnapshotTestCase iOS";
		};
		74E278622154528300361812 /* PBXContainerItemProxy */ = {
			isa = PBXContainerItemProxy;
			containerPortal = 74E2785B2154528300361812 /* FBSnapshotTestCase.xcodeproj */;
			proxyType = 2;
			remoteGlobalIDString = B31987F01AB782D000B0A900;
			remoteInfo = "FBSnapshotTestCase iOS";
		};
		74E278642154528300361812 /* PBXContainerItemProxy */ = {
			isa = PBXContainerItemProxy;
			containerPortal = 74E2785B2154528300361812 /* FBSnapshotTestCase.xcodeproj */;
			proxyType = 2;
			remoteGlobalIDString = B31987FB1AB782D100B0A900;
			remoteInfo = "FBSnapshotTestCase iOS Tests";
		};
		74E278662154528300361812 /* PBXContainerItemProxy */ = {
			isa = PBXContainerItemProxy;
			containerPortal = 74E2785B2154528300361812 /* FBSnapshotTestCase.xcodeproj */;
			proxyType = 2;
			remoteGlobalIDString = 8271377A1C63AB6F00354E42;
			remoteInfo = "FBSnapshotTestCase tvOS";
		};
		74E278682154528300361812 /* PBXContainerItemProxy */ = {
			isa = PBXContainerItemProxy;
			containerPortal = 74E2785B2154528300361812 /* FBSnapshotTestCase.xcodeproj */;
			proxyType = 2;
			remoteGlobalIDString = 827137831C63AB7000354E42;
			remoteInfo = "FBSnapshotTestCase tvOS Tests";
		};
		A1D4BCF7202C4F4100FCDDEC /* PBXContainerItemProxy */ = {
			isa = PBXContainerItemProxy;
			containerPortal = A1D4BCAF202C4F3800FCDDEC /* Project object */;
			proxyType = 1;
			remoteGlobalIDString = A1D4BCEC202C4F4100FCDDEC;
			remoteInfo = Scanner;
		};
		A1D4BCF9202C4F4100FCDDEC /* PBXContainerItemProxy */ = {
			isa = PBXContainerItemProxy;
			containerPortal = A1D4BCAF202C4F3800FCDDEC /* Project object */;
			proxyType = 1;
			remoteGlobalIDString = A1D4BCB6202C4F3800FCDDEC;
			remoteInfo = ScannerSampleProject;
		};
		A1D4BD00202C4F4100FCDDEC /* PBXContainerItemProxy */ = {
			isa = PBXContainerItemProxy;
			containerPortal = A1D4BCAF202C4F3800FCDDEC /* Project object */;
			proxyType = 1;
			remoteGlobalIDString = A1D4BCEC202C4F4100FCDDEC;
			remoteInfo = Scanner;
		};
/* End PBXContainerItemProxy section */

/* Begin PBXCopyFilesBuildPhase section */
		A1D4BD07202C4F4100FCDDEC /* Embed Frameworks */ = {
			isa = PBXCopyFilesBuildPhase;
			buildActionMask = 2147483647;
			dstPath = "";
			dstSubfolderSpec = 10;
			files = (
				A1D4BD03202C4F4100FCDDEC /* WeScan.framework in Embed Frameworks */,
			);
			name = "Embed Frameworks";
			runOnlyForDeploymentPostprocessing = 0;
		};
/* End PBXCopyFilesBuildPhase section */

/* Begin PBXFileReference section */
		74E27848215446C200361812 /* FBSnapshotTestCase.xcodeproj */ = {isa = PBXFileReference; lastKnownFileType = "wrapper.pb-project"; name = FBSnapshotTestCase.xcodeproj; path = "Submodules/ios-snapshot-test-case/FBSnapshotTestCase.xcodeproj"; sourceTree = "<group>"; };
		74E2785B2154528300361812 /* FBSnapshotTestCase.xcodeproj */ = {isa = PBXFileReference; lastKnownFileType = "wrapper.pb-project"; name = FBSnapshotTestCase.xcodeproj; path = "Submodules/ios-snapshot-test-case/FBSnapshotTestCase.xcodeproj"; sourceTree = SOURCE_ROOT; };
		74E354BE2121DA1A008AF786 /* CaptureSession.swift */ = {isa = PBXFileReference; fileEncoding = 4; lastKnownFileType = sourcecode.swift; path = CaptureSession.swift; sourceTree = "<group>"; };
		74F7D033211ACBD90046AF7E /* CIRectangleDetectorTests.swift */ = {isa = PBXFileReference; lastKnownFileType = sourcecode.swift; path = CIRectangleDetectorTests.swift; sourceTree = "<group>"; };
		74F7D035211ACBEE0046AF7E /* CaptureSessionTests.swift */ = {isa = PBXFileReference; lastKnownFileType = sourcecode.swift; path = CaptureSessionTests.swift; sourceTree = "<group>"; };
		74F7D037211ACBF90046AF7E /* VisionRectangleDetectorTests.swift */ = {isa = PBXFileReference; lastKnownFileType = sourcecode.swift; path = VisionRectangleDetectorTests.swift; sourceTree = "<group>"; };
		74F7D039211ACC4B0046AF7E /* UIImageTests.swift */ = {isa = PBXFileReference; lastKnownFileType = sourcecode.swift; path = UIImageTests.swift; sourceTree = "<group>"; };
		74F7D03B211ACC6B0046AF7E /* CGAffineTransformTests.swift */ = {isa = PBXFileReference; lastKnownFileType = sourcecode.swift; path = CGAffineTransformTests.swift; sourceTree = "<group>"; };
		74F7D03D211ACC890046AF7E /* AVCaptureVideoOrientationTests.swift */ = {isa = PBXFileReference; lastKnownFileType = sourcecode.swift; path = AVCaptureVideoOrientationTests.swift; sourceTree = "<group>"; };
		A11C5B9B2046A20C005075FE /* Error.swift */ = {isa = PBXFileReference; lastKnownFileType = sourcecode.swift; path = Error.swift; sourceTree = "<group>"; };
		A11C5CD820495EA1005075FE /* RectangleFeaturesFunnelTests.swift */ = {isa = PBXFileReference; fileEncoding = 4; lastKnownFileType = sourcecode.swift; path = RectangleFeaturesFunnelTests.swift; sourceTree = "<group>"; };
		A11C5CDA20495EC9005075FE /* AVCaptureVideoOrientation+Utils.swift */ = {isa = PBXFileReference; fileEncoding = 4; lastKnownFileType = sourcecode.swift; path = "AVCaptureVideoOrientation+Utils.swift"; sourceTree = "<group>"; };
		A1265C812045BFEB009C4D3E /* Localizable.strings */ = {isa = PBXFileReference; lastKnownFileType = text.plist.strings; path = Localizable.strings; sourceTree = "<group>"; };
		A14089B9204D92EA0009530F /* EditScanCornerView.swift */ = {isa = PBXFileReference; lastKnownFileType = sourcecode.swift; path = EditScanCornerView.swift; sourceTree = "<group>"; };
		A14089ED204EAA180009530F /* ArrayTests.swift */ = {isa = PBXFileReference; lastKnownFileType = sourcecode.swift; path = ArrayTests.swift; sourceTree = "<group>"; };
		A14089EF204EAC040009530F /* BigRectangle.jpg */ = {isa = PBXFileReference; lastKnownFileType = image.jpeg; path = BigRectangle.jpg; sourceTree = "<group>"; };
		A165F67D2044741B002D5ED6 /* ShutterButton.swift */ = {isa = PBXFileReference; lastKnownFileType = sourcecode.swift; path = ShutterButton.swift; sourceTree = "<group>"; };
		A1675BAA2041693A00852865 /* Square.jpg */ = {isa = PBXFileReference; lastKnownFileType = image.jpeg; path = Square.jpg; sourceTree = "<group>"; };
		A1675BAE204178BD00852865 /* ImageFeatureTestHelpers.swift */ = {isa = PBXFileReference; lastKnownFileType = sourcecode.swift; path = ImageFeatureTestHelpers.swift; sourceTree = "<group>"; };
		A194E96E2042BD77003493E2 /* Rectangle.jpg */ = {isa = PBXFileReference; lastKnownFileType = image.jpeg; path = Rectangle.jpg; sourceTree = "<group>"; };
		A194E97120431DD7003493E2 /* ReviewViewController.swift */ = {isa = PBXFileReference; lastKnownFileType = sourcecode.swift; path = ReviewViewController.swift; sourceTree = "<group>"; };
		A1C4DD4D2044ADE600D36684 /* CGRect+Utils.swift */ = {isa = PBXFileReference; lastKnownFileType = sourcecode.swift; path = "CGRect+Utils.swift"; sourceTree = "<group>"; };
		A1C4DD4F2044B1D500D36684 /* CGRectTests.swift */ = {isa = PBXFileReference; lastKnownFileType = sourcecode.swift; path = CGRectTests.swift; sourceTree = "<group>"; };
		A1D4BCB7202C4F3800FCDDEC /* WeScanSampleProject.app */ = {isa = PBXFileReference; explicitFileType = wrapper.application; includeInIndex = 0; path = WeScanSampleProject.app; sourceTree = BUILT_PRODUCTS_DIR; };
		A1D4BCBA202C4F3800FCDDEC /* AppDelegate.swift */ = {isa = PBXFileReference; lastKnownFileType = sourcecode.swift; path = AppDelegate.swift; sourceTree = "<group>"; };
		A1D4BCBC202C4F3800FCDDEC /* HomeViewController.swift */ = {isa = PBXFileReference; lastKnownFileType = sourcecode.swift; path = HomeViewController.swift; sourceTree = "<group>"; };
		A1D4BCBF202C4F3800FCDDEC /* Base */ = {isa = PBXFileReference; lastKnownFileType = file.storyboard; name = Base; path = Base.lproj/Main.storyboard; sourceTree = "<group>"; };
		A1D4BCC1202C4F3800FCDDEC /* Assets.xcassets */ = {isa = PBXFileReference; lastKnownFileType = folder.assetcatalog; path = Assets.xcassets; sourceTree = "<group>"; };
		A1D4BCC4202C4F3800FCDDEC /* Base */ = {isa = PBXFileReference; lastKnownFileType = file.storyboard; name = Base; path = Base.lproj/LaunchScreen.storyboard; sourceTree = "<group>"; };
		A1D4BCC6202C4F3800FCDDEC /* Info.plist */ = {isa = PBXFileReference; lastKnownFileType = text.plist.xml; path = Info.plist; sourceTree = "<group>"; };
		A1D4BCED202C4F4100FCDDEC /* WeScan.framework */ = {isa = PBXFileReference; explicitFileType = wrapper.framework; includeInIndex = 0; path = WeScan.framework; sourceTree = BUILT_PRODUCTS_DIR; };
		A1D4BCEF202C4F4100FCDDEC /* WeScan.h */ = {isa = PBXFileReference; lastKnownFileType = sourcecode.c.h; path = WeScan.h; sourceTree = "<group>"; };
		A1D4BCF0202C4F4100FCDDEC /* Info.plist */ = {isa = PBXFileReference; lastKnownFileType = text.plist.xml; path = Info.plist; sourceTree = "<group>"; };
		A1D4BCF5202C4F4100FCDDEC /* WeScanTests.xctest */ = {isa = PBXFileReference; explicitFileType = wrapper.cfbundle; includeInIndex = 0; path = WeScanTests.xctest; sourceTree = BUILT_PRODUCTS_DIR; };
		A1D4BCFE202C4F4100FCDDEC /* Info.plist */ = {isa = PBXFileReference; lastKnownFileType = text.plist.xml; path = Info.plist; sourceTree = "<group>"; };
		A1D4BD0B202C504F00FCDDEC /* ScannerViewController.swift */ = {isa = PBXFileReference; lastKnownFileType = sourcecode.swift; path = ScannerViewController.swift; sourceTree = "<group>"; };
		A1D4BD0D202C57A400FCDDEC /* CaptureSessionManager.swift */ = {isa = PBXFileReference; lastKnownFileType = sourcecode.swift; path = CaptureSessionManager.swift; sourceTree = "<group>"; };
		A1D4BD14202C6CC000FCDDEC /* Array+Utils.swift */ = {isa = PBXFileReference; lastKnownFileType = sourcecode.swift; path = "Array+Utils.swift"; sourceTree = "<group>"; };
		A1DF909F2031D89D00841A11 /* ImageScannerController.swift */ = {isa = PBXFileReference; lastKnownFileType = sourcecode.swift; path = ImageScannerController.swift; sourceTree = "<group>"; };
		A1DF90A320331A0B00841A11 /* CIRectangleDetector.swift */ = {isa = PBXFileReference; lastKnownFileType = sourcecode.swift; path = CIRectangleDetector.swift; sourceTree = "<group>"; };
		A1DF90C12034919300841A11 /* WeScanTests-Bridging-Header.h */ = {isa = PBXFileReference; lastKnownFileType = sourcecode.c.h; path = "WeScanTests-Bridging-Header.h"; sourceTree = "<group>"; };
		A1DF90C22034919400841A11 /* QuadrilateralTests.swift */ = {isa = PBXFileReference; lastKnownFileType = sourcecode.swift; path = QuadrilateralTests.swift; sourceTree = "<group>"; };
		A1DF90E320358CB000841A11 /* Transformable.swift */ = {isa = PBXFileReference; lastKnownFileType = sourcecode.swift; path = Transformable.swift; sourceTree = "<group>"; };
		A1DF90F12035992A00841A11 /* CGAffineTransform+Utils.swift */ = {isa = PBXFileReference; lastKnownFileType = sourcecode.swift; path = "CGAffineTransform+Utils.swift"; sourceTree = "<group>"; };
		A1DF90F52037187500841A11 /* UIImage+Orientation.swift */ = {isa = PBXFileReference; lastKnownFileType = sourcecode.swift; path = "UIImage+Orientation.swift"; sourceTree = "<group>"; };
		A1DF90FC203B412600841A11 /* CGPointTests.swift */ = {isa = PBXFileReference; lastKnownFileType = sourcecode.swift; path = CGPointTests.swift; sourceTree = "<group>"; };
		A1F22E98202C7B66001723AD /* QuadrilateralView.swift */ = {isa = PBXFileReference; lastKnownFileType = sourcecode.swift; path = QuadrilateralView.swift; sourceTree = "<group>"; };
		A1F22E9E202C8D70001723AD /* Quadrilateral.swift */ = {isa = PBXFileReference; lastKnownFileType = sourcecode.swift; path = Quadrilateral.swift; sourceTree = "<group>"; };
		A1F22EA2202DAA74001723AD /* RectangleFeaturesFunnel.swift */ = {isa = PBXFileReference; lastKnownFileType = sourcecode.swift; path = RectangleFeaturesFunnel.swift; sourceTree = "<group>"; };
		A1F22EA4202DB3AA001723AD /* CGPoint+Utils.swift */ = {isa = PBXFileReference; lastKnownFileType = sourcecode.swift; path = "CGPoint+Utils.swift"; sourceTree = "<group>"; };
		A1F22ECD2031937E001723AD /* EditScanViewController.swift */ = {isa = PBXFileReference; lastKnownFileType = sourcecode.swift; path = EditScanViewController.swift; sourceTree = "<group>"; };
		B992E830210C36A400C33A21 /* VisionRectangleDetector.swift */ = {isa = PBXFileReference; lastKnownFileType = sourcecode.swift; path = VisionRectangleDetector.swift; sourceTree = "<group>"; };
		B992E865210DD08600C33A21 /* flash@3x.png */ = {isa = PBXFileReference; lastKnownFileType = image.png; path = "flash@3x.png"; sourceTree = "<group>"; };
		B992E866210DD08600C33A21 /* flash.png */ = {isa = PBXFileReference; lastKnownFileType = image.png; path = flash.png; sourceTree = "<group>"; };
		B992E867210DD08700C33A21 /* flash@2x.png */ = {isa = PBXFileReference; lastKnownFileType = image.png; path = "flash@2x.png"; sourceTree = "<group>"; };
		B992E86B210DFA1A00C33A21 /* flashoff@3x.png */ = {isa = PBXFileReference; lastKnownFileType = image.png; path = "flashoff@3x.png"; sourceTree = "<group>"; };
		B992E86C210DFA1A00C33A21 /* flashoff@2x.png */ = {isa = PBXFileReference; lastKnownFileType = image.png; path = "flashoff@2x.png"; sourceTree = "<group>"; };
		B992E86D210DFA1A00C33A21 /* flashoff.png */ = {isa = PBXFileReference; lastKnownFileType = image.png; path = flashoff.png; sourceTree = "<group>"; };
<<<<<<< HEAD
		B99E4B99210B00A400976BC5 /* VNRectangleObservation+Utils.swift */ = {isa = PBXFileReference; lastKnownFileType = sourcecode.swift; path = "VNRectangleObservation+Utils.swift"; sourceTree = "<group>"; };
		B9A58DA1212EE6E700D9680D /* CaptureSession.swift */ = {isa = PBXFileReference; lastKnownFileType = sourcecode.swift; name = CaptureSession.swift; path = "/Users/Julian/Downloads/WeScan-working/WeScan/Scan/CaptureSession.swift"; sourceTree = "<absolute>"; };
=======
>>>>>>> 78917ea3
		C31DD8A220C087D80072D439 /* ZoomGestureController.swift */ = {isa = PBXFileReference; lastKnownFileType = sourcecode.swift; path = ZoomGestureController.swift; sourceTree = "<group>"; };
		C3789C9A20CC69AD001B423F /* QuadrilateralViewTests.swift */ = {isa = PBXFileReference; lastKnownFileType = sourcecode.swift; path = QuadrilateralViewTests.swift; sourceTree = "<group>"; };
		C3E2EB8D20B8970800A42E58 /* UIImage+Utils.swift */ = {isa = PBXFileReference; lastKnownFileType = sourcecode.swift; path = "UIImage+Utils.swift"; sourceTree = "<group>"; };
/* End PBXFileReference section */

/* Begin PBXFrameworksBuildPhase section */
		A1D4BCB4202C4F3800FCDDEC /* Frameworks */ = {
			isa = PBXFrameworksBuildPhase;
			buildActionMask = 2147483647;
			files = (
				A1D4BD02202C4F4100FCDDEC /* WeScan.framework in Frameworks */,
			);
			runOnlyForDeploymentPostprocessing = 0;
		};
		A1D4BCE9202C4F4100FCDDEC /* Frameworks */ = {
			isa = PBXFrameworksBuildPhase;
			buildActionMask = 2147483647;
			files = (
			);
			runOnlyForDeploymentPostprocessing = 0;
		};
		A1D4BCF2202C4F4100FCDDEC /* Frameworks */ = {
			isa = PBXFrameworksBuildPhase;
			buildActionMask = 2147483647;
			files = (
				74E27858215446C900361812 /* FBSnapshotTestCase.framework in Frameworks */,
				A1D4BCF6202C4F4100FCDDEC /* WeScan.framework in Frameworks */,
			);
			runOnlyForDeploymentPostprocessing = 0;
		};
/* End PBXFrameworksBuildPhase section */

/* Begin PBXGroup section */
		74E27849215446C200361812 /* Products */ = {
			isa = PBXGroup;
			children = (
				74E27850215446C200361812 /* FBSnapshotTestCase.framework */,
				74E27852215446C200361812 /* FBSnapshotTestCase iOS Tests.xctest */,
				74E27854215446C200361812 /* FBSnapshotTestCase.framework */,
				74E27856215446C200361812 /* FBSnapshotTestCase tvOS Tests.xctest */,
			);
			name = Products;
			sourceTree = "<group>";
		};
		74E27857215446C900361812 /* Frameworks */ = {
			isa = PBXGroup;
			children = (
			);
			name = Frameworks;
			sourceTree = "<group>";
		};
		74E2785C2154528300361812 /* Products */ = {
			isa = PBXGroup;
			children = (
				74E278632154528300361812 /* FBSnapshotTestCase.framework */,
				74E278652154528300361812 /* FBSnapshotTestCase iOS Tests.xctest */,
				74E278672154528300361812 /* FBSnapshotTestCase.framework */,
				74E278692154528300361812 /* FBSnapshotTestCase tvOS Tests.xctest */,
			);
			name = Products;
			sourceTree = "<group>";
		};
		A1675BA92041692800852865 /* Resources */ = {
			isa = PBXGroup;
			children = (
				A14089EF204EAC040009530F /* BigRectangle.jpg */,
				A1675BAA2041693A00852865 /* Square.jpg */,
				A194E96E2042BD77003493E2 /* Rectangle.jpg */,
			);
			path = Resources;
			sourceTree = "<group>";
		};
		A194E97020431DB1003493E2 /* Review */ = {
			isa = PBXGroup;
			children = (
				A194E97120431DD7003493E2 /* ReviewViewController.swift */,
			);
			path = Review;
			sourceTree = "<group>";
		};
		A1D4BCAE202C4F3800FCDDEC = {
			isa = PBXGroup;
			children = (
				74E27848215446C200361812 /* FBSnapshotTestCase.xcodeproj */,
				A1D4BCB9202C4F3800FCDDEC /* WeScanSampleProject */,
				A1D4BCEE202C4F4100FCDDEC /* WeScan */,
				A1D4BCFB202C4F4100FCDDEC /* WeScanTests */,
				A1D4BCB8202C4F3800FCDDEC /* Products */,
				74E27857215446C900361812 /* Frameworks */,
			);
			sourceTree = "<group>";
		};
		A1D4BCB8202C4F3800FCDDEC /* Products */ = {
			isa = PBXGroup;
			children = (
				A1D4BCB7202C4F3800FCDDEC /* WeScanSampleProject.app */,
				A1D4BCED202C4F4100FCDDEC /* WeScan.framework */,
				A1D4BCF5202C4F4100FCDDEC /* WeScanTests.xctest */,
			);
			name = Products;
			sourceTree = "<group>";
		};
		A1D4BCB9202C4F3800FCDDEC /* WeScanSampleProject */ = {
			isa = PBXGroup;
			children = (
				A1D4BCBA202C4F3800FCDDEC /* AppDelegate.swift */,
				A1D4BCBC202C4F3800FCDDEC /* HomeViewController.swift */,
				A1D4BCBE202C4F3800FCDDEC /* Main.storyboard */,
				A1D4BCC1202C4F3800FCDDEC /* Assets.xcassets */,
				A1D4BCC3202C4F3800FCDDEC /* LaunchScreen.storyboard */,
				A1D4BCC6202C4F3800FCDDEC /* Info.plist */,
			);
			path = WeScanSampleProject;
			sourceTree = "<group>";
		};
		A1D4BCEE202C4F4100FCDDEC /* WeScan */ = {
			isa = PBXGroup;
			children = (
				A1DF909F2031D89D00841A11 /* ImageScannerController.swift */,
				A1DF90E220358C9E00841A11 /* Protocols */,
				A1F22ECF203199E7001723AD /* Scan */,
				A1F22ED020319A03001723AD /* Edit */,
				A194E97020431DB1003493E2 /* Review */,
				A1D4BD11202C6C7900FCDDEC /* Extensions */,
				A1DF90F720371A0800841A11 /* Common */,
				B992E835210C726F00C33A21 /* Resources */,
				A1D4BCEF202C4F4100FCDDEC /* WeScan.h */,
				A1D4BCF0202C4F4100FCDDEC /* Info.plist */,
				A1265C812045BFEB009C4D3E /* Localizable.strings */,
			);
			path = WeScan;
			sourceTree = "<group>";
		};
		A1D4BCFB202C4F4100FCDDEC /* WeScanTests */ = {
			isa = PBXGroup;
			children = (
				74E2785B2154528300361812 /* FBSnapshotTestCase.xcodeproj */,
				A1675BA92041692800852865 /* Resources */,
				A1D4BCFE202C4F4100FCDDEC /* Info.plist */,
				A11C5CD820495EA1005075FE /* RectangleFeaturesFunnelTests.swift */,
				A1DF90C22034919400841A11 /* QuadrilateralTests.swift */,
				A1DF90FC203B412600841A11 /* CGPointTests.swift */,
				A1DF90C12034919300841A11 /* WeScanTests-Bridging-Header.h */,
				A1675BAE204178BD00852865 /* ImageFeatureTestHelpers.swift */,
				A1C4DD4F2044B1D500D36684 /* CGRectTests.swift */,
				A14089ED204EAA180009530F /* ArrayTests.swift */,
				C3789C9A20CC69AD001B423F /* QuadrilateralViewTests.swift */,
				74F7D033211ACBD90046AF7E /* CIRectangleDetectorTests.swift */,
				74F7D035211ACBEE0046AF7E /* CaptureSessionTests.swift */,
				74F7D037211ACBF90046AF7E /* VisionRectangleDetectorTests.swift */,
				74F7D039211ACC4B0046AF7E /* UIImageTests.swift */,
				74F7D03B211ACC6B0046AF7E /* CGAffineTransformTests.swift */,
				74F7D03D211ACC890046AF7E /* AVCaptureVideoOrientationTests.swift */,
			);
			path = WeScanTests;
			sourceTree = "<group>";
		};
		A1D4BD11202C6C7900FCDDEC /* Extensions */ = {
			isa = PBXGroup;
			children = (
				A1D4BD14202C6CC000FCDDEC /* Array+Utils.swift */,
				A11C5CDA20495EC9005075FE /* AVCaptureVideoOrientation+Utils.swift */,
				A1F22EA4202DB3AA001723AD /* CGPoint+Utils.swift */,
				A1DF90F12035992A00841A11 /* CGAffineTransform+Utils.swift */,
				A1DF90F52037187500841A11 /* UIImage+Orientation.swift */,
				A1C4DD4D2044ADE600D36684 /* CGRect+Utils.swift */,
				C3E2EB8D20B8970800A42E58 /* UIImage+Utils.swift */,
			);
			path = Extensions;
			sourceTree = "<group>";
		};
		A1DF90E220358C9E00841A11 /* Protocols */ = {
			isa = PBXGroup;
			children = (
				A1DF90E320358CB000841A11 /* Transformable.swift */,
			);
			path = Protocols;
			sourceTree = "<group>";
		};
		A1DF90F720371A0800841A11 /* Common */ = {
			isa = PBXGroup;
			children = (
				74E354BE2121DA1A008AF786 /* CaptureSession.swift */,
				A1DF90A320331A0B00841A11 /* CIRectangleDetector.swift */,
				B992E830210C36A400C33A21 /* VisionRectangleDetector.swift */,
				A1F22E9E202C8D70001723AD /* Quadrilateral.swift */,
				A1F22E98202C7B66001723AD /* QuadrilateralView.swift */,
				A11C5B9B2046A20C005075FE /* Error.swift */,
				A14089B9204D92EA0009530F /* EditScanCornerView.swift */,
			);
			path = Common;
			sourceTree = "<group>";
		};
		A1F22ECF203199E7001723AD /* Scan */ = {
			isa = PBXGroup;
			children = (
				A1D4BD0B202C504F00FCDDEC /* ScannerViewController.swift */,
				A1D4BD0D202C57A400FCDDEC /* CaptureSessionManager.swift */,
				B9A58DA1212EE6E700D9680D /* CaptureSession.swift */,
				A1F22EA2202DAA74001723AD /* RectangleFeaturesFunnel.swift */,
				A165F67D2044741B002D5ED6 /* ShutterButton.swift */,
			);
			path = Scan;
			sourceTree = "<group>";
		};
		A1F22ED020319A03001723AD /* Edit */ = {
			isa = PBXGroup;
			children = (
				A1F22ECD2031937E001723AD /* EditScanViewController.swift */,
				C31DD8A220C087D80072D439 /* ZoomGestureController.swift */,
			);
			path = Edit;
			sourceTree = "<group>";
		};
		B992E835210C726F00C33A21 /* Resources */ = {
			isa = PBXGroup;
			children = (
				B992E866210DD08600C33A21 /* flash.png */,
				B992E867210DD08700C33A21 /* flash@2x.png */,
				B992E865210DD08600C33A21 /* flash@3x.png */,
				B992E86D210DFA1A00C33A21 /* flashoff.png */,
				B992E86C210DFA1A00C33A21 /* flashoff@2x.png */,
				B992E86B210DFA1A00C33A21 /* flashoff@3x.png */,
			);
			path = Resources;
			sourceTree = "<group>";
		};
/* End PBXGroup section */

/* Begin PBXHeadersBuildPhase section */
		A1D4BCEA202C4F4100FCDDEC /* Headers */ = {
			isa = PBXHeadersBuildPhase;
			buildActionMask = 2147483647;
			files = (
				A1D4BCFF202C4F4100FCDDEC /* WeScan.h in Headers */,
			);
			runOnlyForDeploymentPostprocessing = 0;
		};
/* End PBXHeadersBuildPhase section */

/* Begin PBXNativeTarget section */
		A1D4BCB6202C4F3800FCDDEC /* WeScanSampleProject */ = {
			isa = PBXNativeTarget;
			buildConfigurationList = A1D4BCDF202C4F3800FCDDEC /* Build configuration list for PBXNativeTarget "WeScanSampleProject" */;
			buildPhases = (
				A1D4BCB3202C4F3800FCDDEC /* Sources */,
				A1D4BCB4202C4F3800FCDDEC /* Frameworks */,
				A1D4BCB5202C4F3800FCDDEC /* Resources */,
				A1D4BD07202C4F4100FCDDEC /* Embed Frameworks */,
			);
			buildRules = (
			);
			dependencies = (
				A1D4BD01202C4F4100FCDDEC /* PBXTargetDependency */,
			);
			name = WeScanSampleProject;
			productName = ScannerSampleProject;
			productReference = A1D4BCB7202C4F3800FCDDEC /* WeScanSampleProject.app */;
			productType = "com.apple.product-type.application";
		};
		A1D4BCEC202C4F4100FCDDEC /* WeScan */ = {
			isa = PBXNativeTarget;
			buildConfigurationList = A1D4BD04202C4F4100FCDDEC /* Build configuration list for PBXNativeTarget "WeScan" */;
			buildPhases = (
				A1D4BCE8202C4F4100FCDDEC /* Sources */,
				A1D4BCE9202C4F4100FCDDEC /* Frameworks */,
				A1D4BCEA202C4F4100FCDDEC /* Headers */,
				A1D4BCEB202C4F4100FCDDEC /* Resources */,
			);
			buildRules = (
			);
			dependencies = (
			);
			name = WeScan;
			productName = Scanner;
			productReference = A1D4BCED202C4F4100FCDDEC /* WeScan.framework */;
			productType = "com.apple.product-type.framework";
		};
		A1D4BCF4202C4F4100FCDDEC /* WeScanTests */ = {
			isa = PBXNativeTarget;
			buildConfigurationList = A1D4BD08202C4F4100FCDDEC /* Build configuration list for PBXNativeTarget "WeScanTests" */;
			buildPhases = (
				A1D4BCF1202C4F4100FCDDEC /* Sources */,
				A1D4BCF2202C4F4100FCDDEC /* Frameworks */,
				A1D4BCF3202C4F4100FCDDEC /* Resources */,
			);
			buildRules = (
			);
			dependencies = (
				74E2785A215446D100361812 /* PBXTargetDependency */,
				A1D4BCF8202C4F4100FCDDEC /* PBXTargetDependency */,
				A1D4BCFA202C4F4100FCDDEC /* PBXTargetDependency */,
			);
			name = WeScanTests;
			productName = ScannerTests;
			productReference = A1D4BCF5202C4F4100FCDDEC /* WeScanTests.xctest */;
			productType = "com.apple.product-type.bundle.unit-test";
		};
/* End PBXNativeTarget section */

/* Begin PBXProject section */
		A1D4BCAF202C4F3800FCDDEC /* Project object */ = {
			isa = PBXProject;
			attributes = {
				LastSwiftUpdateCheck = 0920;
				LastUpgradeCheck = 0930;
				ORGANIZATIONNAME = WeTransfer;
				TargetAttributes = {
					A1D4BCB6202C4F3800FCDDEC = {
						CreatedOnToolsVersion = 9.2;
						ProvisioningStyle = Automatic;
					};
					A1D4BCEC202C4F4100FCDDEC = {
						CreatedOnToolsVersion = 9.2;
						LastSwiftMigration = 0920;
						ProvisioningStyle = Automatic;
					};
					A1D4BCF4202C4F4100FCDDEC = {
						CreatedOnToolsVersion = 9.2;
						LastSwiftMigration = 0920;
						ProvisioningStyle = Automatic;
						TestTargetID = A1D4BCB6202C4F3800FCDDEC;
					};
				};
			};
			buildConfigurationList = A1D4BCB2202C4F3800FCDDEC /* Build configuration list for PBXProject "WeScan" */;
			compatibilityVersion = "Xcode 8.0";
			developmentRegion = en;
			hasScannedForEncodings = 0;
			knownRegions = (
				en,
				Base,
			);
			mainGroup = A1D4BCAE202C4F3800FCDDEC;
			productRefGroup = A1D4BCB8202C4F3800FCDDEC /* Products */;
			projectDirPath = "";
			projectReferences = (
				{
					ProductGroup = 74E2785C2154528300361812 /* Products */;
					ProjectRef = 74E2785B2154528300361812 /* FBSnapshotTestCase.xcodeproj */;
				},
				{
					ProductGroup = 74E27849215446C200361812 /* Products */;
					ProjectRef = 74E27848215446C200361812 /* FBSnapshotTestCase.xcodeproj */;
				},
			);
			projectRoot = "";
			targets = (
				A1D4BCB6202C4F3800FCDDEC /* WeScanSampleProject */,
				A1D4BCEC202C4F4100FCDDEC /* WeScan */,
				A1D4BCF4202C4F4100FCDDEC /* WeScanTests */,
			);
		};
/* End PBXProject section */

/* Begin PBXReferenceProxy section */
		74E27850215446C200361812 /* FBSnapshotTestCase.framework */ = {
			isa = PBXReferenceProxy;
			fileType = wrapper.framework;
			path = FBSnapshotTestCase.framework;
			remoteRef = 74E2784F215446C200361812 /* PBXContainerItemProxy */;
			sourceTree = BUILT_PRODUCTS_DIR;
		};
		74E27852215446C200361812 /* FBSnapshotTestCase iOS Tests.xctest */ = {
			isa = PBXReferenceProxy;
			fileType = wrapper.cfbundle;
			path = "FBSnapshotTestCase iOS Tests.xctest";
			remoteRef = 74E27851215446C200361812 /* PBXContainerItemProxy */;
			sourceTree = BUILT_PRODUCTS_DIR;
		};
		74E27854215446C200361812 /* FBSnapshotTestCase.framework */ = {
			isa = PBXReferenceProxy;
			fileType = wrapper.framework;
			path = FBSnapshotTestCase.framework;
			remoteRef = 74E27853215446C200361812 /* PBXContainerItemProxy */;
			sourceTree = BUILT_PRODUCTS_DIR;
		};
		74E27856215446C200361812 /* FBSnapshotTestCase tvOS Tests.xctest */ = {
			isa = PBXReferenceProxy;
			fileType = wrapper.cfbundle;
			path = "FBSnapshotTestCase tvOS Tests.xctest";
			remoteRef = 74E27855215446C200361812 /* PBXContainerItemProxy */;
			sourceTree = BUILT_PRODUCTS_DIR;
		};
		74E278632154528300361812 /* FBSnapshotTestCase.framework */ = {
			isa = PBXReferenceProxy;
			fileType = wrapper.framework;
			path = FBSnapshotTestCase.framework;
			remoteRef = 74E278622154528300361812 /* PBXContainerItemProxy */;
			sourceTree = BUILT_PRODUCTS_DIR;
		};
		74E278652154528300361812 /* FBSnapshotTestCase iOS Tests.xctest */ = {
			isa = PBXReferenceProxy;
			fileType = wrapper.cfbundle;
			path = "FBSnapshotTestCase iOS Tests.xctest";
			remoteRef = 74E278642154528300361812 /* PBXContainerItemProxy */;
			sourceTree = BUILT_PRODUCTS_DIR;
		};
		74E278672154528300361812 /* FBSnapshotTestCase.framework */ = {
			isa = PBXReferenceProxy;
			fileType = wrapper.framework;
			path = FBSnapshotTestCase.framework;
			remoteRef = 74E278662154528300361812 /* PBXContainerItemProxy */;
			sourceTree = BUILT_PRODUCTS_DIR;
		};
		74E278692154528300361812 /* FBSnapshotTestCase tvOS Tests.xctest */ = {
			isa = PBXReferenceProxy;
			fileType = wrapper.cfbundle;
			path = "FBSnapshotTestCase tvOS Tests.xctest";
			remoteRef = 74E278682154528300361812 /* PBXContainerItemProxy */;
			sourceTree = BUILT_PRODUCTS_DIR;
		};
/* End PBXReferenceProxy section */

/* Begin PBXResourcesBuildPhase section */
		A1D4BCB5202C4F3800FCDDEC /* Resources */ = {
			isa = PBXResourcesBuildPhase;
			buildActionMask = 2147483647;
			files = (
				A1D4BCC5202C4F3800FCDDEC /* LaunchScreen.storyboard in Resources */,
				A1D4BCC2202C4F3800FCDDEC /* Assets.xcassets in Resources */,
				A1D4BCC0202C4F3800FCDDEC /* Main.storyboard in Resources */,
			);
			runOnlyForDeploymentPostprocessing = 0;
		};
		A1D4BCEB202C4F4100FCDDEC /* Resources */ = {
			isa = PBXResourcesBuildPhase;
			buildActionMask = 2147483647;
			files = (
				B992E86F210DFA1A00C33A21 /* flashoff@2x.png in Resources */,
				B992E86A210DD08700C33A21 /* flash@2x.png in Resources */,
				B992E86E210DFA1A00C33A21 /* flashoff@3x.png in Resources */,
				B992E869210DD08700C33A21 /* flash.png in Resources */,
				B992E870210DFA1A00C33A21 /* flashoff.png in Resources */,
				B992E868210DD08700C33A21 /* flash@3x.png in Resources */,
				A1265C822045BFEB009C4D3E /* Localizable.strings in Resources */,
			);
			runOnlyForDeploymentPostprocessing = 0;
		};
		A1D4BCF3202C4F4100FCDDEC /* Resources */ = {
			isa = PBXResourcesBuildPhase;
			buildActionMask = 2147483647;
			files = (
				A1675BAB2041693A00852865 /* Square.jpg in Resources */,
				A194E96F2042BD77003493E2 /* Rectangle.jpg in Resources */,
				A14089F0204EAC050009530F /* BigRectangle.jpg in Resources */,
			);
			runOnlyForDeploymentPostprocessing = 0;
		};
/* End PBXResourcesBuildPhase section */

/* Begin PBXSourcesBuildPhase section */
		A1D4BCB3202C4F3800FCDDEC /* Sources */ = {
			isa = PBXSourcesBuildPhase;
			buildActionMask = 2147483647;
			files = (
				A1D4BCBD202C4F3800FCDDEC /* HomeViewController.swift in Sources */,
				A1D4BCBB202C4F3800FCDDEC /* AppDelegate.swift in Sources */,
			);
			runOnlyForDeploymentPostprocessing = 0;
		};
		A1D4BCE8202C4F4100FCDDEC /* Sources */ = {
			isa = PBXSourcesBuildPhase;
			buildActionMask = 2147483647;
			files = (
				A11C5CDB20495EC9005075FE /* AVCaptureVideoOrientation+Utils.swift in Sources */,
				A1DF90F22035992A00841A11 /* CGAffineTransform+Utils.swift in Sources */,
				A1F22EA3202DAA74001723AD /* RectangleFeaturesFunnel.swift in Sources */,
				A1D4BD0E202C57A400FCDDEC /* CaptureSessionManager.swift in Sources */,
				A1F22ECE2031937E001723AD /* EditScanViewController.swift in Sources */,
				A1F22E9F202C8D70001723AD /* Quadrilateral.swift in Sources */,
				A1DF90E420358CB100841A11 /* Transformable.swift in Sources */,
<<<<<<< HEAD
				B9A58DA2212EE6E700D9680D /* CaptureSession.swift in Sources */,
=======
				74E354BF2121DA1B008AF786 /* CaptureSession.swift in Sources */,
>>>>>>> 78917ea3
				A1D4BD0C202C504F00FCDDEC /* ScannerViewController.swift in Sources */,
				A11C5B9C2046A20C005075FE /* Error.swift in Sources */,
				A1D4BD15202C6CC000FCDDEC /* Array+Utils.swift in Sources */,
				C3E2EB8E20B8970800A42E58 /* UIImage+Utils.swift in Sources */,
				A165F67E2044741B002D5ED6 /* ShutterButton.swift in Sources */,
				B992E831210C36A400C33A21 /* VisionRectangleDetector.swift in Sources */,
				A1F22EA5202DB3AA001723AD /* CGPoint+Utils.swift in Sources */,
				A14089BA204D92EA0009530F /* EditScanCornerView.swift in Sources */,
				A1DF90A02031D89D00841A11 /* ImageScannerController.swift in Sources */,
				C31DD8A320C087D80072D439 /* ZoomGestureController.swift in Sources */,
				A1C4DD4E2044ADE600D36684 /* CGRect+Utils.swift in Sources */,
				A1DF90A420331A0B00841A11 /* CIRectangleDetector.swift in Sources */,
				A1DF90F62037187500841A11 /* UIImage+Orientation.swift in Sources */,
				A1F22E99202C7B66001723AD /* QuadrilateralView.swift in Sources */,
				A194E97220431DD7003493E2 /* ReviewViewController.swift in Sources */,
			);
			runOnlyForDeploymentPostprocessing = 0;
		};
		A1D4BCF1202C4F4100FCDDEC /* Sources */ = {
			isa = PBXSourcesBuildPhase;
			buildActionMask = 2147483647;
			files = (
				C3789C9B20CC69AD001B423F /* QuadrilateralViewTests.swift in Sources */,
				74F7D038211ACBF90046AF7E /* VisionRectangleDetectorTests.swift in Sources */,
				A1DF90FD203B412600841A11 /* CGPointTests.swift in Sources */,
				74F7D03E211ACC890046AF7E /* AVCaptureVideoOrientationTests.swift in Sources */,
				A1C4DD502044B1D500D36684 /* CGRectTests.swift in Sources */,
				74F7D03A211ACC4B0046AF7E /* UIImageTests.swift in Sources */,
				74F7D03C211ACC6B0046AF7E /* CGAffineTransformTests.swift in Sources */,
				74F7D036211ACBEE0046AF7E /* CaptureSessionTests.swift in Sources */,
				A11C5CD920495EA1005075FE /* RectangleFeaturesFunnelTests.swift in Sources */,
				A14089EE204EAA180009530F /* ArrayTests.swift in Sources */,
				A1DF90C32034919400841A11 /* QuadrilateralTests.swift in Sources */,
				A1675BAF204178BD00852865 /* ImageFeatureTestHelpers.swift in Sources */,
				74F7D034211ACBD90046AF7E /* CIRectangleDetectorTests.swift in Sources */,
			);
			runOnlyForDeploymentPostprocessing = 0;
		};
/* End PBXSourcesBuildPhase section */

/* Begin PBXTargetDependency section */
		74E2785A215446D100361812 /* PBXTargetDependency */ = {
			isa = PBXTargetDependency;
			name = "FBSnapshotTestCase iOS";
			targetProxy = 74E27859215446D100361812 /* PBXContainerItemProxy */;
		};
		A1D4BCF8202C4F4100FCDDEC /* PBXTargetDependency */ = {
			isa = PBXTargetDependency;
			target = A1D4BCEC202C4F4100FCDDEC /* WeScan */;
			targetProxy = A1D4BCF7202C4F4100FCDDEC /* PBXContainerItemProxy */;
		};
		A1D4BCFA202C4F4100FCDDEC /* PBXTargetDependency */ = {
			isa = PBXTargetDependency;
			target = A1D4BCB6202C4F3800FCDDEC /* WeScanSampleProject */;
			targetProxy = A1D4BCF9202C4F4100FCDDEC /* PBXContainerItemProxy */;
		};
		A1D4BD01202C4F4100FCDDEC /* PBXTargetDependency */ = {
			isa = PBXTargetDependency;
			target = A1D4BCEC202C4F4100FCDDEC /* WeScan */;
			targetProxy = A1D4BD00202C4F4100FCDDEC /* PBXContainerItemProxy */;
		};
/* End PBXTargetDependency section */

/* Begin PBXVariantGroup section */
		A1D4BCBE202C4F3800FCDDEC /* Main.storyboard */ = {
			isa = PBXVariantGroup;
			children = (
				A1D4BCBF202C4F3800FCDDEC /* Base */,
			);
			name = Main.storyboard;
			sourceTree = "<group>";
		};
		A1D4BCC3202C4F3800FCDDEC /* LaunchScreen.storyboard */ = {
			isa = PBXVariantGroup;
			children = (
				A1D4BCC4202C4F3800FCDDEC /* Base */,
			);
			name = LaunchScreen.storyboard;
			sourceTree = "<group>";
		};
/* End PBXVariantGroup section */

/* Begin XCBuildConfiguration section */
		A1D4BCDD202C4F3800FCDDEC /* Debug */ = {
			isa = XCBuildConfiguration;
			buildSettings = {
				ALWAYS_SEARCH_USER_PATHS = NO;
				CLANG_ANALYZER_NONNULL = YES;
				CLANG_ANALYZER_NUMBER_OBJECT_CONVERSION = YES_AGGRESSIVE;
				CLANG_CXX_LANGUAGE_STANDARD = "gnu++14";
				CLANG_CXX_LIBRARY = "libc++";
				CLANG_ENABLE_MODULES = YES;
				CLANG_ENABLE_OBJC_ARC = YES;
				CLANG_WARN_BLOCK_CAPTURE_AUTORELEASING = YES;
				CLANG_WARN_BOOL_CONVERSION = YES;
				CLANG_WARN_COMMA = YES;
				CLANG_WARN_CONSTANT_CONVERSION = YES;
				CLANG_WARN_DEPRECATED_OBJC_IMPLEMENTATIONS = YES;
				CLANG_WARN_DIRECT_OBJC_ISA_USAGE = YES_ERROR;
				CLANG_WARN_DOCUMENTATION_COMMENTS = YES;
				CLANG_WARN_EMPTY_BODY = YES;
				CLANG_WARN_ENUM_CONVERSION = YES;
				CLANG_WARN_INFINITE_RECURSION = YES;
				CLANG_WARN_INT_CONVERSION = YES;
				CLANG_WARN_NON_LITERAL_NULL_CONVERSION = YES;
				CLANG_WARN_OBJC_IMPLICIT_RETAIN_SELF = YES;
				CLANG_WARN_OBJC_LITERAL_CONVERSION = YES;
				CLANG_WARN_OBJC_ROOT_CLASS = YES_ERROR;
				CLANG_WARN_RANGE_LOOP_ANALYSIS = YES;
				CLANG_WARN_STRICT_PROTOTYPES = YES;
				CLANG_WARN_SUSPICIOUS_MOVE = YES;
				CLANG_WARN_UNGUARDED_AVAILABILITY = YES_AGGRESSIVE;
				CLANG_WARN_UNREACHABLE_CODE = YES;
				CLANG_WARN__DUPLICATE_METHOD_MATCH = YES;
				CODE_SIGN_IDENTITY = "iPhone Developer";
				COPY_PHASE_STRIP = NO;
				DEBUG_INFORMATION_FORMAT = dwarf;
				ENABLE_STRICT_OBJC_MSGSEND = YES;
				ENABLE_TESTABILITY = YES;
				GCC_C_LANGUAGE_STANDARD = gnu11;
				GCC_DYNAMIC_NO_PIC = NO;
				GCC_NO_COMMON_BLOCKS = YES;
				GCC_OPTIMIZATION_LEVEL = 0;
				GCC_PREPROCESSOR_DEFINITIONS = (
					"DEBUG=1",
					"$(inherited)",
				);
				GCC_WARN_64_TO_32_BIT_CONVERSION = YES;
				GCC_WARN_ABOUT_RETURN_TYPE = YES_ERROR;
				GCC_WARN_UNDECLARED_SELECTOR = YES;
				GCC_WARN_UNINITIALIZED_AUTOS = YES_AGGRESSIVE;
				GCC_WARN_UNUSED_FUNCTION = YES;
				GCC_WARN_UNUSED_VARIABLE = YES;
				IPHONEOS_DEPLOYMENT_TARGET = 11.2;
				MTL_ENABLE_DEBUG_INFO = YES;
				ONLY_ACTIVE_ARCH = YES;
				SDKROOT = iphoneos;
				SWIFT_ACTIVE_COMPILATION_CONDITIONS = DEBUG;
				SWIFT_OPTIMIZATION_LEVEL = "-Onone";
			};
			name = Debug;
		};
		A1D4BCDE202C4F3800FCDDEC /* Release */ = {
			isa = XCBuildConfiguration;
			buildSettings = {
				ALWAYS_SEARCH_USER_PATHS = NO;
				CLANG_ANALYZER_NONNULL = YES;
				CLANG_ANALYZER_NUMBER_OBJECT_CONVERSION = YES_AGGRESSIVE;
				CLANG_CXX_LANGUAGE_STANDARD = "gnu++14";
				CLANG_CXX_LIBRARY = "libc++";
				CLANG_ENABLE_MODULES = YES;
				CLANG_ENABLE_OBJC_ARC = YES;
				CLANG_WARN_BLOCK_CAPTURE_AUTORELEASING = YES;
				CLANG_WARN_BOOL_CONVERSION = YES;
				CLANG_WARN_COMMA = YES;
				CLANG_WARN_CONSTANT_CONVERSION = YES;
				CLANG_WARN_DEPRECATED_OBJC_IMPLEMENTATIONS = YES;
				CLANG_WARN_DIRECT_OBJC_ISA_USAGE = YES_ERROR;
				CLANG_WARN_DOCUMENTATION_COMMENTS = YES;
				CLANG_WARN_EMPTY_BODY = YES;
				CLANG_WARN_ENUM_CONVERSION = YES;
				CLANG_WARN_INFINITE_RECURSION = YES;
				CLANG_WARN_INT_CONVERSION = YES;
				CLANG_WARN_NON_LITERAL_NULL_CONVERSION = YES;
				CLANG_WARN_OBJC_IMPLICIT_RETAIN_SELF = YES;
				CLANG_WARN_OBJC_LITERAL_CONVERSION = YES;
				CLANG_WARN_OBJC_ROOT_CLASS = YES_ERROR;
				CLANG_WARN_RANGE_LOOP_ANALYSIS = YES;
				CLANG_WARN_STRICT_PROTOTYPES = YES;
				CLANG_WARN_SUSPICIOUS_MOVE = YES;
				CLANG_WARN_UNGUARDED_AVAILABILITY = YES_AGGRESSIVE;
				CLANG_WARN_UNREACHABLE_CODE = YES;
				CLANG_WARN__DUPLICATE_METHOD_MATCH = YES;
				CODE_SIGN_IDENTITY = "iPhone Developer";
				COPY_PHASE_STRIP = NO;
				DEBUG_INFORMATION_FORMAT = "dwarf-with-dsym";
				ENABLE_NS_ASSERTIONS = NO;
				ENABLE_STRICT_OBJC_MSGSEND = YES;
				GCC_C_LANGUAGE_STANDARD = gnu11;
				GCC_NO_COMMON_BLOCKS = YES;
				GCC_WARN_64_TO_32_BIT_CONVERSION = YES;
				GCC_WARN_ABOUT_RETURN_TYPE = YES_ERROR;
				GCC_WARN_UNDECLARED_SELECTOR = YES;
				GCC_WARN_UNINITIALIZED_AUTOS = YES_AGGRESSIVE;
				GCC_WARN_UNUSED_FUNCTION = YES;
				GCC_WARN_UNUSED_VARIABLE = YES;
				IPHONEOS_DEPLOYMENT_TARGET = 11.2;
				MTL_ENABLE_DEBUG_INFO = NO;
				SDKROOT = iphoneos;
				SWIFT_OPTIMIZATION_LEVEL = "-Owholemodule";
				VALIDATE_PRODUCT = YES;
			};
			name = Release;
		};
		A1D4BCE0202C4F3800FCDDEC /* Debug */ = {
			isa = XCBuildConfiguration;
			buildSettings = {
				ALWAYS_EMBED_SWIFT_STANDARD_LIBRARIES = YES;
				ASSETCATALOG_COMPILER_APPICON_NAME = AppIcon;
				CODE_SIGN_STYLE = Automatic;
				DEVELOPMENT_TEAM = 74N8K5J2N7;
				INFOPLIST_FILE = WeScanSampleProject/Info.plist;
				IPHONEOS_DEPLOYMENT_TARGET = 10.0;
				LD_RUNPATH_SEARCH_PATHS = "$(inherited) @executable_path/Frameworks";
				PRODUCT_BUNDLE_IDENTIFIER = com.aiwip.mobile.Aiwip;
				PRODUCT_NAME = "$(TARGET_NAME)";
				SWIFT_VERSION = 4.0;
				TARGETED_DEVICE_FAMILY = "1,2";
			};
			name = Debug;
		};
		A1D4BCE1202C4F3800FCDDEC /* Release */ = {
			isa = XCBuildConfiguration;
			buildSettings = {
				ALWAYS_EMBED_SWIFT_STANDARD_LIBRARIES = YES;
				ASSETCATALOG_COMPILER_APPICON_NAME = AppIcon;
				CODE_SIGN_STYLE = Automatic;
				DEVELOPMENT_TEAM = 74N8K5J2N7;
				INFOPLIST_FILE = WeScanSampleProject/Info.plist;
				IPHONEOS_DEPLOYMENT_TARGET = 10.0;
				LD_RUNPATH_SEARCH_PATHS = "$(inherited) @executable_path/Frameworks";
				PRODUCT_BUNDLE_IDENTIFIER = com.aiwip.mobile.Aiwip;
				PRODUCT_NAME = "$(TARGET_NAME)";
				SWIFT_VERSION = 4.0;
				TARGETED_DEVICE_FAMILY = "1,2";
			};
			name = Release;
		};
		A1D4BD05202C4F4100FCDDEC /* Debug */ = {
			isa = XCBuildConfiguration;
			buildSettings = {
				CLANG_ENABLE_MODULES = YES;
				CODE_SIGN_IDENTITY = "";
				CODE_SIGN_STYLE = Automatic;
				CURRENT_PROJECT_VERSION = 1;
				DEFINES_MODULE = YES;
				DEVELOPMENT_TEAM = 74N8K5J2N7;
				DYLIB_COMPATIBILITY_VERSION = 1;
				DYLIB_CURRENT_VERSION = 1;
				DYLIB_INSTALL_NAME_BASE = "@rpath";
				INFOPLIST_FILE = WeScan/Info.plist;
				INSTALL_PATH = "$(LOCAL_LIBRARY_DIR)/Frameworks";
				IPHONEOS_DEPLOYMENT_TARGET = 10.0;
				LD_RUNPATH_SEARCH_PATHS = "$(inherited) @executable_path/Frameworks @loader_path/Frameworks";
				PRODUCT_BUNDLE_IDENTIFIER = WeTransfer.WeScan;
				PRODUCT_NAME = "$(TARGET_NAME:c99extidentifier)";
				SKIP_INSTALL = YES;
				SWIFT_OPTIMIZATION_LEVEL = "-Onone";
				SWIFT_VERSION = 4.0;
				TARGETED_DEVICE_FAMILY = 1;
				VERSIONING_SYSTEM = "apple-generic";
				VERSION_INFO_PREFIX = "";
			};
			name = Debug;
		};
		A1D4BD06202C4F4100FCDDEC /* Release */ = {
			isa = XCBuildConfiguration;
			buildSettings = {
				CLANG_ENABLE_MODULES = YES;
				CODE_SIGN_IDENTITY = "";
				CODE_SIGN_STYLE = Automatic;
				CURRENT_PROJECT_VERSION = 1;
				DEFINES_MODULE = YES;
				DEVELOPMENT_TEAM = 74N8K5J2N7;
				DYLIB_COMPATIBILITY_VERSION = 1;
				DYLIB_CURRENT_VERSION = 1;
				DYLIB_INSTALL_NAME_BASE = "@rpath";
				INFOPLIST_FILE = WeScan/Info.plist;
				INSTALL_PATH = "$(LOCAL_LIBRARY_DIR)/Frameworks";
				IPHONEOS_DEPLOYMENT_TARGET = 10.0;
				LD_RUNPATH_SEARCH_PATHS = "$(inherited) @executable_path/Frameworks @loader_path/Frameworks";
				PRODUCT_BUNDLE_IDENTIFIER = WeTransfer.WeScan;
				PRODUCT_NAME = "$(TARGET_NAME:c99extidentifier)";
				SKIP_INSTALL = YES;
				SWIFT_VERSION = 4.0;
				TARGETED_DEVICE_FAMILY = 1;
				VERSIONING_SYSTEM = "apple-generic";
				VERSION_INFO_PREFIX = "";
			};
			name = Release;
		};
		A1D4BD09202C4F4100FCDDEC /* Debug */ = {
			isa = XCBuildConfiguration;
			buildSettings = {
				ALWAYS_EMBED_SWIFT_STANDARD_LIBRARIES = YES;
				CLANG_ENABLE_MODULES = YES;
				CODE_SIGN_STYLE = Automatic;
				DEVELOPMENT_TEAM = 74N8K5J2N7;
				INFOPLIST_FILE = WeScanTests/Info.plist;
				LD_RUNPATH_SEARCH_PATHS = "$(inherited) @executable_path/Frameworks @loader_path/Frameworks";
				PRODUCT_BUNDLE_IDENTIFIER = WeTransfer.WeScanTests;
				PRODUCT_NAME = "$(TARGET_NAME)";
				SWIFT_OBJC_BRIDGING_HEADER = "WeScanTests/WeScanTests-Bridging-Header.h";
				SWIFT_OPTIMIZATION_LEVEL = "-Onone";
				SWIFT_VERSION = 4.0;
				TARGETED_DEVICE_FAMILY = "1,2";
				TEST_HOST = "$(BUILT_PRODUCTS_DIR)/WeScanSampleProject.app/WeScanSampleProject";
			};
			name = Debug;
		};
		A1D4BD0A202C4F4100FCDDEC /* Release */ = {
			isa = XCBuildConfiguration;
			buildSettings = {
				ALWAYS_EMBED_SWIFT_STANDARD_LIBRARIES = YES;
				CLANG_ENABLE_MODULES = YES;
				CODE_SIGN_STYLE = Automatic;
				DEVELOPMENT_TEAM = 74N8K5J2N7;
				INFOPLIST_FILE = WeScanTests/Info.plist;
				LD_RUNPATH_SEARCH_PATHS = "$(inherited) @executable_path/Frameworks @loader_path/Frameworks";
				PRODUCT_BUNDLE_IDENTIFIER = WeTransfer.WeScanTests;
				PRODUCT_NAME = "$(TARGET_NAME)";
				SWIFT_OBJC_BRIDGING_HEADER = "WeScanTests/WeScanTests-Bridging-Header.h";
				SWIFT_VERSION = 4.0;
				TARGETED_DEVICE_FAMILY = "1,2";
				TEST_HOST = "$(BUILT_PRODUCTS_DIR)/WeScanSampleProject.app/WeScanSampleProject";
			};
			name = Release;
		};
/* End XCBuildConfiguration section */

/* Begin XCConfigurationList section */
		A1D4BCB2202C4F3800FCDDEC /* Build configuration list for PBXProject "WeScan" */ = {
			isa = XCConfigurationList;
			buildConfigurations = (
				A1D4BCDD202C4F3800FCDDEC /* Debug */,
				A1D4BCDE202C4F3800FCDDEC /* Release */,
			);
			defaultConfigurationIsVisible = 0;
			defaultConfigurationName = Release;
		};
		A1D4BCDF202C4F3800FCDDEC /* Build configuration list for PBXNativeTarget "WeScanSampleProject" */ = {
			isa = XCConfigurationList;
			buildConfigurations = (
				A1D4BCE0202C4F3800FCDDEC /* Debug */,
				A1D4BCE1202C4F3800FCDDEC /* Release */,
			);
			defaultConfigurationIsVisible = 0;
			defaultConfigurationName = Release;
		};
		A1D4BD04202C4F4100FCDDEC /* Build configuration list for PBXNativeTarget "WeScan" */ = {
			isa = XCConfigurationList;
			buildConfigurations = (
				A1D4BD05202C4F4100FCDDEC /* Debug */,
				A1D4BD06202C4F4100FCDDEC /* Release */,
			);
			defaultConfigurationIsVisible = 0;
			defaultConfigurationName = Release;
		};
		A1D4BD08202C4F4100FCDDEC /* Build configuration list for PBXNativeTarget "WeScanTests" */ = {
			isa = XCConfigurationList;
			buildConfigurations = (
				A1D4BD09202C4F4100FCDDEC /* Debug */,
				A1D4BD0A202C4F4100FCDDEC /* Release */,
			);
			defaultConfigurationIsVisible = 0;
			defaultConfigurationName = Release;
		};
/* End XCConfigurationList section */
	};
	rootObject = A1D4BCAF202C4F3800FCDDEC /* Project object */;
}<|MERGE_RESOLUTION|>--- conflicted
+++ resolved
@@ -1,1075 +1,1060 @@
 // !$*UTF8*$!
 {
-	archiveVersion = 1;
-	classes = {
-	};
-	objectVersion = 48;
-	objects = {
+archiveVersion = 1;
+classes = {
+};
+objectVersion = 48;
+objects = {
 
 /* Begin PBXBuildFile section */
-		74E27858215446C900361812 /* FBSnapshotTestCase.framework in Frameworks */ = {isa = PBXBuildFile; fileRef = 74E27850215446C200361812 /* FBSnapshotTestCase.framework */; };
-		74E354BF2121DA1B008AF786 /* CaptureSession.swift in Sources */ = {isa = PBXBuildFile; fileRef = 74E354BE2121DA1A008AF786 /* CaptureSession.swift */; };
-		74F7D034211ACBD90046AF7E /* CIRectangleDetectorTests.swift in Sources */ = {isa = PBXBuildFile; fileRef = 74F7D033211ACBD90046AF7E /* CIRectangleDetectorTests.swift */; };
-		74F7D036211ACBEE0046AF7E /* CaptureSessionTests.swift in Sources */ = {isa = PBXBuildFile; fileRef = 74F7D035211ACBEE0046AF7E /* CaptureSessionTests.swift */; };
-		74F7D038211ACBF90046AF7E /* VisionRectangleDetectorTests.swift in Sources */ = {isa = PBXBuildFile; fileRef = 74F7D037211ACBF90046AF7E /* VisionRectangleDetectorTests.swift */; };
-		74F7D03A211ACC4B0046AF7E /* UIImageTests.swift in Sources */ = {isa = PBXBuildFile; fileRef = 74F7D039211ACC4B0046AF7E /* UIImageTests.swift */; };
-		74F7D03C211ACC6B0046AF7E /* CGAffineTransformTests.swift in Sources */ = {isa = PBXBuildFile; fileRef = 74F7D03B211ACC6B0046AF7E /* CGAffineTransformTests.swift */; };
-		74F7D03E211ACC890046AF7E /* AVCaptureVideoOrientationTests.swift in Sources */ = {isa = PBXBuildFile; fileRef = 74F7D03D211ACC890046AF7E /* AVCaptureVideoOrientationTests.swift */; };
-		A11C5B9C2046A20C005075FE /* Error.swift in Sources */ = {isa = PBXBuildFile; fileRef = A11C5B9B2046A20C005075FE /* Error.swift */; };
-		A11C5CD920495EA1005075FE /* RectangleFeaturesFunnelTests.swift in Sources */ = {isa = PBXBuildFile; fileRef = A11C5CD820495EA1005075FE /* RectangleFeaturesFunnelTests.swift */; };
-		A11C5CDB20495EC9005075FE /* AVCaptureVideoOrientation+Utils.swift in Sources */ = {isa = PBXBuildFile; fileRef = A11C5CDA20495EC9005075FE /* AVCaptureVideoOrientation+Utils.swift */; };
-		A1265C822045BFEB009C4D3E /* Localizable.strings in Resources */ = {isa = PBXBuildFile; fileRef = A1265C812045BFEB009C4D3E /* Localizable.strings */; };
-		A14089BA204D92EA0009530F /* EditScanCornerView.swift in Sources */ = {isa = PBXBuildFile; fileRef = A14089B9204D92EA0009530F /* EditScanCornerView.swift */; };
-		A14089EE204EAA180009530F /* ArrayTests.swift in Sources */ = {isa = PBXBuildFile; fileRef = A14089ED204EAA180009530F /* ArrayTests.swift */; };
-		A14089F0204EAC050009530F /* BigRectangle.jpg in Resources */ = {isa = PBXBuildFile; fileRef = A14089EF204EAC040009530F /* BigRectangle.jpg */; };
-		A165F67E2044741B002D5ED6 /* ShutterButton.swift in Sources */ = {isa = PBXBuildFile; fileRef = A165F67D2044741B002D5ED6 /* ShutterButton.swift */; };
-		A1675BAB2041693A00852865 /* Square.jpg in Resources */ = {isa = PBXBuildFile; fileRef = A1675BAA2041693A00852865 /* Square.jpg */; };
-		A1675BAF204178BD00852865 /* ImageFeatureTestHelpers.swift in Sources */ = {isa = PBXBuildFile; fileRef = A1675BAE204178BD00852865 /* ImageFeatureTestHelpers.swift */; };
-		A194E96F2042BD77003493E2 /* Rectangle.jpg in Resources */ = {isa = PBXBuildFile; fileRef = A194E96E2042BD77003493E2 /* Rectangle.jpg */; };
-		A194E97220431DD7003493E2 /* ReviewViewController.swift in Sources */ = {isa = PBXBuildFile; fileRef = A194E97120431DD7003493E2 /* ReviewViewController.swift */; };
-		A1C4DD4E2044ADE600D36684 /* CGRect+Utils.swift in Sources */ = {isa = PBXBuildFile; fileRef = A1C4DD4D2044ADE600D36684 /* CGRect+Utils.swift */; };
-		A1C4DD502044B1D500D36684 /* CGRectTests.swift in Sources */ = {isa = PBXBuildFile; fileRef = A1C4DD4F2044B1D500D36684 /* CGRectTests.swift */; };
-		A1D4BCBB202C4F3800FCDDEC /* AppDelegate.swift in Sources */ = {isa = PBXBuildFile; fileRef = A1D4BCBA202C4F3800FCDDEC /* AppDelegate.swift */; };
-		A1D4BCBD202C4F3800FCDDEC /* HomeViewController.swift in Sources */ = {isa = PBXBuildFile; fileRef = A1D4BCBC202C4F3800FCDDEC /* HomeViewController.swift */; };
-		A1D4BCC0202C4F3800FCDDEC /* Main.storyboard in Resources */ = {isa = PBXBuildFile; fileRef = A1D4BCBE202C4F3800FCDDEC /* Main.storyboard */; };
-		A1D4BCC2202C4F3800FCDDEC /* Assets.xcassets in Resources */ = {isa = PBXBuildFile; fileRef = A1D4BCC1202C4F3800FCDDEC /* Assets.xcassets */; };
-		A1D4BCC5202C4F3800FCDDEC /* LaunchScreen.storyboard in Resources */ = {isa = PBXBuildFile; fileRef = A1D4BCC3202C4F3800FCDDEC /* LaunchScreen.storyboard */; };
-		A1D4BCF6202C4F4100FCDDEC /* WeScan.framework in Frameworks */ = {isa = PBXBuildFile; fileRef = A1D4BCED202C4F4100FCDDEC /* WeScan.framework */; };
-		A1D4BCFF202C4F4100FCDDEC /* WeScan.h in Headers */ = {isa = PBXBuildFile; fileRef = A1D4BCEF202C4F4100FCDDEC /* WeScan.h */; settings = {ATTRIBUTES = (Public, ); }; };
-		A1D4BD02202C4F4100FCDDEC /* WeScan.framework in Frameworks */ = {isa = PBXBuildFile; fileRef = A1D4BCED202C4F4100FCDDEC /* WeScan.framework */; };
-		A1D4BD03202C4F4100FCDDEC /* WeScan.framework in Embed Frameworks */ = {isa = PBXBuildFile; fileRef = A1D4BCED202C4F4100FCDDEC /* WeScan.framework */; settings = {ATTRIBUTES = (CodeSignOnCopy, RemoveHeadersOnCopy, ); }; };
-		A1D4BD0C202C504F00FCDDEC /* ScannerViewController.swift in Sources */ = {isa = PBXBuildFile; fileRef = A1D4BD0B202C504F00FCDDEC /* ScannerViewController.swift */; };
-		A1D4BD0E202C57A400FCDDEC /* CaptureSessionManager.swift in Sources */ = {isa = PBXBuildFile; fileRef = A1D4BD0D202C57A400FCDDEC /* CaptureSessionManager.swift */; };
-		A1D4BD15202C6CC000FCDDEC /* Array+Utils.swift in Sources */ = {isa = PBXBuildFile; fileRef = A1D4BD14202C6CC000FCDDEC /* Array+Utils.swift */; };
-		A1DF90A02031D89D00841A11 /* ImageScannerController.swift in Sources */ = {isa = PBXBuildFile; fileRef = A1DF909F2031D89D00841A11 /* ImageScannerController.swift */; };
-		A1DF90A420331A0B00841A11 /* CIRectangleDetector.swift in Sources */ = {isa = PBXBuildFile; fileRef = A1DF90A320331A0B00841A11 /* CIRectangleDetector.swift */; };
-		A1DF90C32034919400841A11 /* QuadrilateralTests.swift in Sources */ = {isa = PBXBuildFile; fileRef = A1DF90C22034919400841A11 /* QuadrilateralTests.swift */; };
-		A1DF90E420358CB100841A11 /* Transformable.swift in Sources */ = {isa = PBXBuildFile; fileRef = A1DF90E320358CB000841A11 /* Transformable.swift */; };
-		A1DF90F22035992A00841A11 /* CGAffineTransform+Utils.swift in Sources */ = {isa = PBXBuildFile; fileRef = A1DF90F12035992A00841A11 /* CGAffineTransform+Utils.swift */; };
-		A1DF90F62037187500841A11 /* UIImage+Orientation.swift in Sources */ = {isa = PBXBuildFile; fileRef = A1DF90F52037187500841A11 /* UIImage+Orientation.swift */; };
-		A1DF90FD203B412600841A11 /* CGPointTests.swift in Sources */ = {isa = PBXBuildFile; fileRef = A1DF90FC203B412600841A11 /* CGPointTests.swift */; };
-		A1F22E99202C7B66001723AD /* QuadrilateralView.swift in Sources */ = {isa = PBXBuildFile; fileRef = A1F22E98202C7B66001723AD /* QuadrilateralView.swift */; };
-		A1F22E9F202C8D70001723AD /* Quadrilateral.swift in Sources */ = {isa = PBXBuildFile; fileRef = A1F22E9E202C8D70001723AD /* Quadrilateral.swift */; };
-		A1F22EA3202DAA74001723AD /* RectangleFeaturesFunnel.swift in Sources */ = {isa = PBXBuildFile; fileRef = A1F22EA2202DAA74001723AD /* RectangleFeaturesFunnel.swift */; };
-		A1F22EA5202DB3AA001723AD /* CGPoint+Utils.swift in Sources */ = {isa = PBXBuildFile; fileRef = A1F22EA4202DB3AA001723AD /* CGPoint+Utils.swift */; };
-		A1F22ECE2031937E001723AD /* EditScanViewController.swift in Sources */ = {isa = PBXBuildFile; fileRef = A1F22ECD2031937E001723AD /* EditScanViewController.swift */; };
-		B992E831210C36A400C33A21 /* VisionRectangleDetector.swift in Sources */ = {isa = PBXBuildFile; fileRef = B992E830210C36A400C33A21 /* VisionRectangleDetector.swift */; };
-		B992E868210DD08700C33A21 /* flash@3x.png in Resources */ = {isa = PBXBuildFile; fileRef = B992E865210DD08600C33A21 /* flash@3x.png */; };
-		B992E869210DD08700C33A21 /* flash.png in Resources */ = {isa = PBXBuildFile; fileRef = B992E866210DD08600C33A21 /* flash.png */; };
-		B992E86A210DD08700C33A21 /* flash@2x.png in Resources */ = {isa = PBXBuildFile; fileRef = B992E867210DD08700C33A21 /* flash@2x.png */; };
-		B992E86E210DFA1A00C33A21 /* flashoff@3x.png in Resources */ = {isa = PBXBuildFile; fileRef = B992E86B210DFA1A00C33A21 /* flashoff@3x.png */; };
-		B992E86F210DFA1A00C33A21 /* flashoff@2x.png in Resources */ = {isa = PBXBuildFile; fileRef = B992E86C210DFA1A00C33A21 /* flashoff@2x.png */; };
-		B992E870210DFA1A00C33A21 /* flashoff.png in Resources */ = {isa = PBXBuildFile; fileRef = B992E86D210DFA1A00C33A21 /* flashoff.png */; };
-<<<<<<< HEAD
-		B99E4B9A210B00A400976BC5 /* VNRectangleObservation+Utils.swift in Sources */ = {isa = PBXBuildFile; fileRef = B99E4B99210B00A400976BC5 /* VNRectangleObservation+Utils.swift */; };
-		B9A58DA2212EE6E700D9680D /* CaptureSession.swift in Sources */ = {isa = PBXBuildFile; fileRef = B9A58DA1212EE6E700D9680D /* CaptureSession.swift */; };
-=======
->>>>>>> 78917ea3
-		C31DD8A320C087D80072D439 /* ZoomGestureController.swift in Sources */ = {isa = PBXBuildFile; fileRef = C31DD8A220C087D80072D439 /* ZoomGestureController.swift */; };
-		C3789C9B20CC69AD001B423F /* QuadrilateralViewTests.swift in Sources */ = {isa = PBXBuildFile; fileRef = C3789C9A20CC69AD001B423F /* QuadrilateralViewTests.swift */; };
-		C3E2EB8E20B8970800A42E58 /* UIImage+Utils.swift in Sources */ = {isa = PBXBuildFile; fileRef = C3E2EB8D20B8970800A42E58 /* UIImage+Utils.swift */; };
+74E27858215446C900361812 /* FBSnapshotTestCase.framework in Frameworks */ = {isa = PBXBuildFile; fileRef = 74E27850215446C200361812 /* FBSnapshotTestCase.framework */; };
+74E354BF2121DA1B008AF786 /* CaptureSession.swift in Sources */ = {isa = PBXBuildFile; fileRef = 74E354BE2121DA1A008AF786 /* CaptureSession.swift */; };
+74F7D034211ACBD90046AF7E /* CIRectangleDetectorTests.swift in Sources */ = {isa = PBXBuildFile; fileRef = 74F7D033211ACBD90046AF7E /* CIRectangleDetectorTests.swift */; };
+74F7D036211ACBEE0046AF7E /* CaptureSessionTests.swift in Sources */ = {isa = PBXBuildFile; fileRef = 74F7D035211ACBEE0046AF7E /* CaptureSessionTests.swift */; };
+74F7D038211ACBF90046AF7E /* VisionRectangleDetectorTests.swift in Sources */ = {isa = PBXBuildFile; fileRef = 74F7D037211ACBF90046AF7E /* VisionRectangleDetectorTests.swift */; };
+74F7D03A211ACC4B0046AF7E /* UIImageTests.swift in Sources */ = {isa = PBXBuildFile; fileRef = 74F7D039211ACC4B0046AF7E /* UIImageTests.swift */; };
+74F7D03C211ACC6B0046AF7E /* CGAffineTransformTests.swift in Sources */ = {isa = PBXBuildFile; fileRef = 74F7D03B211ACC6B0046AF7E /* CGAffineTransformTests.swift */; };
+74F7D03E211ACC890046AF7E /* AVCaptureVideoOrientationTests.swift in Sources */ = {isa = PBXBuildFile; fileRef = 74F7D03D211ACC890046AF7E /* AVCaptureVideoOrientationTests.swift */; };
+A11C5B9C2046A20C005075FE /* Error.swift in Sources */ = {isa = PBXBuildFile; fileRef = A11C5B9B2046A20C005075FE /* Error.swift */; };
+A11C5CD920495EA1005075FE /* RectangleFeaturesFunnelTests.swift in Sources */ = {isa = PBXBuildFile; fileRef = A11C5CD820495EA1005075FE /* RectangleFeaturesFunnelTests.swift */; };
+A11C5CDB20495EC9005075FE /* AVCaptureVideoOrientation+Utils.swift in Sources */ = {isa = PBXBuildFile; fileRef = A11C5CDA20495EC9005075FE /* AVCaptureVideoOrientation+Utils.swift */; };
+A1265C822045BFEB009C4D3E /* Localizable.strings in Resources */ = {isa = PBXBuildFile; fileRef = A1265C812045BFEB009C4D3E /* Localizable.strings */; };
+A14089BA204D92EA0009530F /* EditScanCornerView.swift in Sources */ = {isa = PBXBuildFile; fileRef = A14089B9204D92EA0009530F /* EditScanCornerView.swift */; };
+A14089EE204EAA180009530F /* ArrayTests.swift in Sources */ = {isa = PBXBuildFile; fileRef = A14089ED204EAA180009530F /* ArrayTests.swift */; };
+A14089F0204EAC050009530F /* BigRectangle.jpg in Resources */ = {isa = PBXBuildFile; fileRef = A14089EF204EAC040009530F /* BigRectangle.jpg */; };
+A165F67E2044741B002D5ED6 /* ShutterButton.swift in Sources */ = {isa = PBXBuildFile; fileRef = A165F67D2044741B002D5ED6 /* ShutterButton.swift */; };
+A1675BAB2041693A00852865 /* Square.jpg in Resources */ = {isa = PBXBuildFile; fileRef = A1675BAA2041693A00852865 /* Square.jpg */; };
+A1675BAF204178BD00852865 /* ImageFeatureTestHelpers.swift in Sources */ = {isa = PBXBuildFile; fileRef = A1675BAE204178BD00852865 /* ImageFeatureTestHelpers.swift */; };
+A194E96F2042BD77003493E2 /* Rectangle.jpg in Resources */ = {isa = PBXBuildFile; fileRef = A194E96E2042BD77003493E2 /* Rectangle.jpg */; };
+A194E97220431DD7003493E2 /* ReviewViewController.swift in Sources */ = {isa = PBXBuildFile; fileRef = A194E97120431DD7003493E2 /* ReviewViewController.swift */; };
+A1C4DD4E2044ADE600D36684 /* CGRect+Utils.swift in Sources */ = {isa = PBXBuildFile; fileRef = A1C4DD4D2044ADE600D36684 /* CGRect+Utils.swift */; };
+A1C4DD502044B1D500D36684 /* CGRectTests.swift in Sources */ = {isa = PBXBuildFile; fileRef = A1C4DD4F2044B1D500D36684 /* CGRectTests.swift */; };
+A1D4BCBB202C4F3800FCDDEC /* AppDelegate.swift in Sources */ = {isa = PBXBuildFile; fileRef = A1D4BCBA202C4F3800FCDDEC /* AppDelegate.swift */; };
+A1D4BCBD202C4F3800FCDDEC /* HomeViewController.swift in Sources */ = {isa = PBXBuildFile; fileRef = A1D4BCBC202C4F3800FCDDEC /* HomeViewController.swift */; };
+A1D4BCC0202C4F3800FCDDEC /* Main.storyboard in Resources */ = {isa = PBXBuildFile; fileRef = A1D4BCBE202C4F3800FCDDEC /* Main.storyboard */; };
+A1D4BCC2202C4F3800FCDDEC /* Assets.xcassets in Resources */ = {isa = PBXBuildFile; fileRef = A1D4BCC1202C4F3800FCDDEC /* Assets.xcassets */; };
+A1D4BCC5202C4F3800FCDDEC /* LaunchScreen.storyboard in Resources */ = {isa = PBXBuildFile; fileRef = A1D4BCC3202C4F3800FCDDEC /* LaunchScreen.storyboard */; };
+A1D4BCF6202C4F4100FCDDEC /* WeScan.framework in Frameworks */ = {isa = PBXBuildFile; fileRef = A1D4BCED202C4F4100FCDDEC /* WeScan.framework */; };
+A1D4BCFF202C4F4100FCDDEC /* WeScan.h in Headers */ = {isa = PBXBuildFile; fileRef = A1D4BCEF202C4F4100FCDDEC /* WeScan.h */; settings = {ATTRIBUTES = (Public, ); }; };
+A1D4BD02202C4F4100FCDDEC /* WeScan.framework in Frameworks */ = {isa = PBXBuildFile; fileRef = A1D4BCED202C4F4100FCDDEC /* WeScan.framework */; };
+A1D4BD03202C4F4100FCDDEC /* WeScan.framework in Embed Frameworks */ = {isa = PBXBuildFile; fileRef = A1D4BCED202C4F4100FCDDEC /* WeScan.framework */; settings = {ATTRIBUTES = (CodeSignOnCopy, RemoveHeadersOnCopy, ); }; };
+A1D4BD0C202C504F00FCDDEC /* ScannerViewController.swift in Sources */ = {isa = PBXBuildFile; fileRef = A1D4BD0B202C504F00FCDDEC /* ScannerViewController.swift */; };
+A1D4BD0E202C57A400FCDDEC /* CaptureSessionManager.swift in Sources */ = {isa = PBXBuildFile; fileRef = A1D4BD0D202C57A400FCDDEC /* CaptureSessionManager.swift */; };
+A1D4BD15202C6CC000FCDDEC /* Array+Utils.swift in Sources */ = {isa = PBXBuildFile; fileRef = A1D4BD14202C6CC000FCDDEC /* Array+Utils.swift */; };
+A1DF90A02031D89D00841A11 /* ImageScannerController.swift in Sources */ = {isa = PBXBuildFile; fileRef = A1DF909F2031D89D00841A11 /* ImageScannerController.swift */; };
+A1DF90A420331A0B00841A11 /* CIRectangleDetector.swift in Sources */ = {isa = PBXBuildFile; fileRef = A1DF90A320331A0B00841A11 /* CIRectangleDetector.swift */; };
+A1DF90C32034919400841A11 /* QuadrilateralTests.swift in Sources */ = {isa = PBXBuildFile; fileRef = A1DF90C22034919400841A11 /* QuadrilateralTests.swift */; };
+A1DF90E420358CB100841A11 /* Transformable.swift in Sources */ = {isa = PBXBuildFile; fileRef = A1DF90E320358CB000841A11 /* Transformable.swift */; };
+A1DF90F22035992A00841A11 /* CGAffineTransform+Utils.swift in Sources */ = {isa = PBXBuildFile; fileRef = A1DF90F12035992A00841A11 /* CGAffineTransform+Utils.swift */; };
+A1DF90F62037187500841A11 /* UIImage+Orientation.swift in Sources */ = {isa = PBXBuildFile; fileRef = A1DF90F52037187500841A11 /* UIImage+Orientation.swift */; };
+A1DF90FD203B412600841A11 /* CGPointTests.swift in Sources */ = {isa = PBXBuildFile; fileRef = A1DF90FC203B412600841A11 /* CGPointTests.swift */; };
+A1F22E99202C7B66001723AD /* QuadrilateralView.swift in Sources */ = {isa = PBXBuildFile; fileRef = A1F22E98202C7B66001723AD /* QuadrilateralView.swift */; };
+A1F22E9F202C8D70001723AD /* Quadrilateral.swift in Sources */ = {isa = PBXBuildFile; fileRef = A1F22E9E202C8D70001723AD /* Quadrilateral.swift */; };
+A1F22EA3202DAA74001723AD /* RectangleFeaturesFunnel.swift in Sources */ = {isa = PBXBuildFile; fileRef = A1F22EA2202DAA74001723AD /* RectangleFeaturesFunnel.swift */; };
+A1F22EA5202DB3AA001723AD /* CGPoint+Utils.swift in Sources */ = {isa = PBXBuildFile; fileRef = A1F22EA4202DB3AA001723AD /* CGPoint+Utils.swift */; };
+A1F22ECE2031937E001723AD /* EditScanViewController.swift in Sources */ = {isa = PBXBuildFile; fileRef = A1F22ECD2031937E001723AD /* EditScanViewController.swift */; };
+B992E831210C36A400C33A21 /* VisionRectangleDetector.swift in Sources */ = {isa = PBXBuildFile; fileRef = B992E830210C36A400C33A21 /* VisionRectangleDetector.swift */; };
+B992E868210DD08700C33A21 /* flash@3x.png in Resources */ = {isa = PBXBuildFile; fileRef = B992E865210DD08600C33A21 /* flash@3x.png */; };
+B992E869210DD08700C33A21 /* flash.png in Resources */ = {isa = PBXBuildFile; fileRef = B992E866210DD08600C33A21 /* flash.png */; };
+B992E86A210DD08700C33A21 /* flash@2x.png in Resources */ = {isa = PBXBuildFile; fileRef = B992E867210DD08700C33A21 /* flash@2x.png */; };
+B992E86E210DFA1A00C33A21 /* flashoff@3x.png in Resources */ = {isa = PBXBuildFile; fileRef = B992E86B210DFA1A00C33A21 /* flashoff@3x.png */; };
+B992E86F210DFA1A00C33A21 /* flashoff@2x.png in Resources */ = {isa = PBXBuildFile; fileRef = B992E86C210DFA1A00C33A21 /* flashoff@2x.png */; };
+B992E870210DFA1A00C33A21 /* flashoff.png in Resources */ = {isa = PBXBuildFile; fileRef = B992E86D210DFA1A00C33A21 /* flashoff.png */; };
+C31DD8A320C087D80072D439 /* ZoomGestureController.swift in Sources */ = {isa = PBXBuildFile; fileRef = C31DD8A220C087D80072D439 /* ZoomGestureController.swift */; };
+C3789C9B20CC69AD001B423F /* QuadrilateralViewTests.swift in Sources */ = {isa = PBXBuildFile; fileRef = C3789C9A20CC69AD001B423F /* QuadrilateralViewTests.swift */; };
+C3E2EB8E20B8970800A42E58 /* UIImage+Utils.swift in Sources */ = {isa = PBXBuildFile; fileRef = C3E2EB8D20B8970800A42E58 /* UIImage+Utils.swift */; };
 /* End PBXBuildFile section */
 
 /* Begin PBXContainerItemProxy section */
-		74E2784F215446C200361812 /* PBXContainerItemProxy */ = {
-			isa = PBXContainerItemProxy;
-			containerPortal = 74E27848215446C200361812 /* FBSnapshotTestCase.xcodeproj */;
-			proxyType = 2;
-			remoteGlobalIDString = B31987F01AB782D000B0A900;
-			remoteInfo = "FBSnapshotTestCase iOS";
-		};
-		74E27851215446C200361812 /* PBXContainerItemProxy */ = {
-			isa = PBXContainerItemProxy;
-			containerPortal = 74E27848215446C200361812 /* FBSnapshotTestCase.xcodeproj */;
-			proxyType = 2;
-			remoteGlobalIDString = B31987FB1AB782D100B0A900;
-			remoteInfo = "FBSnapshotTestCase iOS Tests";
-		};
-		74E27853215446C200361812 /* PBXContainerItemProxy */ = {
-			isa = PBXContainerItemProxy;
-			containerPortal = 74E27848215446C200361812 /* FBSnapshotTestCase.xcodeproj */;
-			proxyType = 2;
-			remoteGlobalIDString = 8271377A1C63AB6F00354E42;
-			remoteInfo = "FBSnapshotTestCase tvOS";
-		};
-		74E27855215446C200361812 /* PBXContainerItemProxy */ = {
-			isa = PBXContainerItemProxy;
-			containerPortal = 74E27848215446C200361812 /* FBSnapshotTestCase.xcodeproj */;
-			proxyType = 2;
-			remoteGlobalIDString = 827137831C63AB7000354E42;
-			remoteInfo = "FBSnapshotTestCase tvOS Tests";
-		};
-		74E27859215446D100361812 /* PBXContainerItemProxy */ = {
-			isa = PBXContainerItemProxy;
-			containerPortal = 74E27848215446C200361812 /* FBSnapshotTestCase.xcodeproj */;
-			proxyType = 1;
-			remoteGlobalIDString = B31987EF1AB782D000B0A900;
-			remoteInfo = "FBSnapshotTestCase iOS";
-		};
-		74E278622154528300361812 /* PBXContainerItemProxy */ = {
-			isa = PBXContainerItemProxy;
-			containerPortal = 74E2785B2154528300361812 /* FBSnapshotTestCase.xcodeproj */;
-			proxyType = 2;
-			remoteGlobalIDString = B31987F01AB782D000B0A900;
-			remoteInfo = "FBSnapshotTestCase iOS";
-		};
-		74E278642154528300361812 /* PBXContainerItemProxy */ = {
-			isa = PBXContainerItemProxy;
-			containerPortal = 74E2785B2154528300361812 /* FBSnapshotTestCase.xcodeproj */;
-			proxyType = 2;
-			remoteGlobalIDString = B31987FB1AB782D100B0A900;
-			remoteInfo = "FBSnapshotTestCase iOS Tests";
-		};
-		74E278662154528300361812 /* PBXContainerItemProxy */ = {
-			isa = PBXContainerItemProxy;
-			containerPortal = 74E2785B2154528300361812 /* FBSnapshotTestCase.xcodeproj */;
-			proxyType = 2;
-			remoteGlobalIDString = 8271377A1C63AB6F00354E42;
-			remoteInfo = "FBSnapshotTestCase tvOS";
-		};
-		74E278682154528300361812 /* PBXContainerItemProxy */ = {
-			isa = PBXContainerItemProxy;
-			containerPortal = 74E2785B2154528300361812 /* FBSnapshotTestCase.xcodeproj */;
-			proxyType = 2;
-			remoteGlobalIDString = 827137831C63AB7000354E42;
-			remoteInfo = "FBSnapshotTestCase tvOS Tests";
-		};
-		A1D4BCF7202C4F4100FCDDEC /* PBXContainerItemProxy */ = {
-			isa = PBXContainerItemProxy;
-			containerPortal = A1D4BCAF202C4F3800FCDDEC /* Project object */;
-			proxyType = 1;
-			remoteGlobalIDString = A1D4BCEC202C4F4100FCDDEC;
-			remoteInfo = Scanner;
-		};
-		A1D4BCF9202C4F4100FCDDEC /* PBXContainerItemProxy */ = {
-			isa = PBXContainerItemProxy;
-			containerPortal = A1D4BCAF202C4F3800FCDDEC /* Project object */;
-			proxyType = 1;
-			remoteGlobalIDString = A1D4BCB6202C4F3800FCDDEC;
-			remoteInfo = ScannerSampleProject;
-		};
-		A1D4BD00202C4F4100FCDDEC /* PBXContainerItemProxy */ = {
-			isa = PBXContainerItemProxy;
-			containerPortal = A1D4BCAF202C4F3800FCDDEC /* Project object */;
-			proxyType = 1;
-			remoteGlobalIDString = A1D4BCEC202C4F4100FCDDEC;
-			remoteInfo = Scanner;
-		};
+74E2784F215446C200361812 /* PBXContainerItemProxy */ = {
+isa = PBXContainerItemProxy;
+containerPortal = 74E27848215446C200361812 /* FBSnapshotTestCase.xcodeproj */;
+proxyType = 2;
+remoteGlobalIDString = B31987F01AB782D000B0A900;
+remoteInfo = "FBSnapshotTestCase iOS";
+};
+74E27851215446C200361812 /* PBXContainerItemProxy */ = {
+isa = PBXContainerItemProxy;
+containerPortal = 74E27848215446C200361812 /* FBSnapshotTestCase.xcodeproj */;
+proxyType = 2;
+remoteGlobalIDString = B31987FB1AB782D100B0A900;
+remoteInfo = "FBSnapshotTestCase iOS Tests";
+};
+74E27853215446C200361812 /* PBXContainerItemProxy */ = {
+isa = PBXContainerItemProxy;
+containerPortal = 74E27848215446C200361812 /* FBSnapshotTestCase.xcodeproj */;
+proxyType = 2;
+remoteGlobalIDString = 8271377A1C63AB6F00354E42;
+remoteInfo = "FBSnapshotTestCase tvOS";
+};
+74E27855215446C200361812 /* PBXContainerItemProxy */ = {
+isa = PBXContainerItemProxy;
+containerPortal = 74E27848215446C200361812 /* FBSnapshotTestCase.xcodeproj */;
+proxyType = 2;
+remoteGlobalIDString = 827137831C63AB7000354E42;
+remoteInfo = "FBSnapshotTestCase tvOS Tests";
+};
+74E27859215446D100361812 /* PBXContainerItemProxy */ = {
+isa = PBXContainerItemProxy;
+containerPortal = 74E27848215446C200361812 /* FBSnapshotTestCase.xcodeproj */;
+proxyType = 1;
+remoteGlobalIDString = B31987EF1AB782D000B0A900;
+remoteInfo = "FBSnapshotTestCase iOS";
+};
+74E278622154528300361812 /* PBXContainerItemProxy */ = {
+isa = PBXContainerItemProxy;
+containerPortal = 74E2785B2154528300361812 /* FBSnapshotTestCase.xcodeproj */;
+proxyType = 2;
+remoteGlobalIDString = B31987F01AB782D000B0A900;
+remoteInfo = "FBSnapshotTestCase iOS";
+};
+74E278642154528300361812 /* PBXContainerItemProxy */ = {
+isa = PBXContainerItemProxy;
+containerPortal = 74E2785B2154528300361812 /* FBSnapshotTestCase.xcodeproj */;
+proxyType = 2;
+remoteGlobalIDString = B31987FB1AB782D100B0A900;
+remoteInfo = "FBSnapshotTestCase iOS Tests";
+};
+74E278662154528300361812 /* PBXContainerItemProxy */ = {
+isa = PBXContainerItemProxy;
+containerPortal = 74E2785B2154528300361812 /* FBSnapshotTestCase.xcodeproj */;
+proxyType = 2;
+remoteGlobalIDString = 8271377A1C63AB6F00354E42;
+remoteInfo = "FBSnapshotTestCase tvOS";
+};
+74E278682154528300361812 /* PBXContainerItemProxy */ = {
+isa = PBXContainerItemProxy;
+containerPortal = 74E2785B2154528300361812 /* FBSnapshotTestCase.xcodeproj */;
+proxyType = 2;
+remoteGlobalIDString = 827137831C63AB7000354E42;
+remoteInfo = "FBSnapshotTestCase tvOS Tests";
+};
+A1D4BCF7202C4F4100FCDDEC /* PBXContainerItemProxy */ = {
+isa = PBXContainerItemProxy;
+containerPortal = A1D4BCAF202C4F3800FCDDEC /* Project object */;
+proxyType = 1;
+remoteGlobalIDString = A1D4BCEC202C4F4100FCDDEC;
+remoteInfo = Scanner;
+};
+A1D4BCF9202C4F4100FCDDEC /* PBXContainerItemProxy */ = {
+isa = PBXContainerItemProxy;
+containerPortal = A1D4BCAF202C4F3800FCDDEC /* Project object */;
+proxyType = 1;
+remoteGlobalIDString = A1D4BCB6202C4F3800FCDDEC;
+remoteInfo = ScannerSampleProject;
+};
+A1D4BD00202C4F4100FCDDEC /* PBXContainerItemProxy */ = {
+isa = PBXContainerItemProxy;
+containerPortal = A1D4BCAF202C4F3800FCDDEC /* Project object */;
+proxyType = 1;
+remoteGlobalIDString = A1D4BCEC202C4F4100FCDDEC;
+remoteInfo = Scanner;
+};
 /* End PBXContainerItemProxy section */
 
 /* Begin PBXCopyFilesBuildPhase section */
-		A1D4BD07202C4F4100FCDDEC /* Embed Frameworks */ = {
-			isa = PBXCopyFilesBuildPhase;
-			buildActionMask = 2147483647;
-			dstPath = "";
-			dstSubfolderSpec = 10;
-			files = (
-				A1D4BD03202C4F4100FCDDEC /* WeScan.framework in Embed Frameworks */,
-			);
-			name = "Embed Frameworks";
-			runOnlyForDeploymentPostprocessing = 0;
-		};
+A1D4BD07202C4F4100FCDDEC /* Embed Frameworks */ = {
+isa = PBXCopyFilesBuildPhase;
+buildActionMask = 2147483647;
+dstPath = "";
+dstSubfolderSpec = 10;
+files = (
+A1D4BD03202C4F4100FCDDEC /* WeScan.framework in Embed Frameworks */,
+);
+name = "Embed Frameworks";
+runOnlyForDeploymentPostprocessing = 0;
+};
 /* End PBXCopyFilesBuildPhase section */
 
 /* Begin PBXFileReference section */
-		74E27848215446C200361812 /* FBSnapshotTestCase.xcodeproj */ = {isa = PBXFileReference; lastKnownFileType = "wrapper.pb-project"; name = FBSnapshotTestCase.xcodeproj; path = "Submodules/ios-snapshot-test-case/FBSnapshotTestCase.xcodeproj"; sourceTree = "<group>"; };
-		74E2785B2154528300361812 /* FBSnapshotTestCase.xcodeproj */ = {isa = PBXFileReference; lastKnownFileType = "wrapper.pb-project"; name = FBSnapshotTestCase.xcodeproj; path = "Submodules/ios-snapshot-test-case/FBSnapshotTestCase.xcodeproj"; sourceTree = SOURCE_ROOT; };
-		74E354BE2121DA1A008AF786 /* CaptureSession.swift */ = {isa = PBXFileReference; fileEncoding = 4; lastKnownFileType = sourcecode.swift; path = CaptureSession.swift; sourceTree = "<group>"; };
-		74F7D033211ACBD90046AF7E /* CIRectangleDetectorTests.swift */ = {isa = PBXFileReference; lastKnownFileType = sourcecode.swift; path = CIRectangleDetectorTests.swift; sourceTree = "<group>"; };
-		74F7D035211ACBEE0046AF7E /* CaptureSessionTests.swift */ = {isa = PBXFileReference; lastKnownFileType = sourcecode.swift; path = CaptureSessionTests.swift; sourceTree = "<group>"; };
-		74F7D037211ACBF90046AF7E /* VisionRectangleDetectorTests.swift */ = {isa = PBXFileReference; lastKnownFileType = sourcecode.swift; path = VisionRectangleDetectorTests.swift; sourceTree = "<group>"; };
-		74F7D039211ACC4B0046AF7E /* UIImageTests.swift */ = {isa = PBXFileReference; lastKnownFileType = sourcecode.swift; path = UIImageTests.swift; sourceTree = "<group>"; };
-		74F7D03B211ACC6B0046AF7E /* CGAffineTransformTests.swift */ = {isa = PBXFileReference; lastKnownFileType = sourcecode.swift; path = CGAffineTransformTests.swift; sourceTree = "<group>"; };
-		74F7D03D211ACC890046AF7E /* AVCaptureVideoOrientationTests.swift */ = {isa = PBXFileReference; lastKnownFileType = sourcecode.swift; path = AVCaptureVideoOrientationTests.swift; sourceTree = "<group>"; };
-		A11C5B9B2046A20C005075FE /* Error.swift */ = {isa = PBXFileReference; lastKnownFileType = sourcecode.swift; path = Error.swift; sourceTree = "<group>"; };
-		A11C5CD820495EA1005075FE /* RectangleFeaturesFunnelTests.swift */ = {isa = PBXFileReference; fileEncoding = 4; lastKnownFileType = sourcecode.swift; path = RectangleFeaturesFunnelTests.swift; sourceTree = "<group>"; };
-		A11C5CDA20495EC9005075FE /* AVCaptureVideoOrientation+Utils.swift */ = {isa = PBXFileReference; fileEncoding = 4; lastKnownFileType = sourcecode.swift; path = "AVCaptureVideoOrientation+Utils.swift"; sourceTree = "<group>"; };
-		A1265C812045BFEB009C4D3E /* Localizable.strings */ = {isa = PBXFileReference; lastKnownFileType = text.plist.strings; path = Localizable.strings; sourceTree = "<group>"; };
-		A14089B9204D92EA0009530F /* EditScanCornerView.swift */ = {isa = PBXFileReference; lastKnownFileType = sourcecode.swift; path = EditScanCornerView.swift; sourceTree = "<group>"; };
-		A14089ED204EAA180009530F /* ArrayTests.swift */ = {isa = PBXFileReference; lastKnownFileType = sourcecode.swift; path = ArrayTests.swift; sourceTree = "<group>"; };
-		A14089EF204EAC040009530F /* BigRectangle.jpg */ = {isa = PBXFileReference; lastKnownFileType = image.jpeg; path = BigRectangle.jpg; sourceTree = "<group>"; };
-		A165F67D2044741B002D5ED6 /* ShutterButton.swift */ = {isa = PBXFileReference; lastKnownFileType = sourcecode.swift; path = ShutterButton.swift; sourceTree = "<group>"; };
-		A1675BAA2041693A00852865 /* Square.jpg */ = {isa = PBXFileReference; lastKnownFileType = image.jpeg; path = Square.jpg; sourceTree = "<group>"; };
-		A1675BAE204178BD00852865 /* ImageFeatureTestHelpers.swift */ = {isa = PBXFileReference; lastKnownFileType = sourcecode.swift; path = ImageFeatureTestHelpers.swift; sourceTree = "<group>"; };
-		A194E96E2042BD77003493E2 /* Rectangle.jpg */ = {isa = PBXFileReference; lastKnownFileType = image.jpeg; path = Rectangle.jpg; sourceTree = "<group>"; };
-		A194E97120431DD7003493E2 /* ReviewViewController.swift */ = {isa = PBXFileReference; lastKnownFileType = sourcecode.swift; path = ReviewViewController.swift; sourceTree = "<group>"; };
-		A1C4DD4D2044ADE600D36684 /* CGRect+Utils.swift */ = {isa = PBXFileReference; lastKnownFileType = sourcecode.swift; path = "CGRect+Utils.swift"; sourceTree = "<group>"; };
-		A1C4DD4F2044B1D500D36684 /* CGRectTests.swift */ = {isa = PBXFileReference; lastKnownFileType = sourcecode.swift; path = CGRectTests.swift; sourceTree = "<group>"; };
-		A1D4BCB7202C4F3800FCDDEC /* WeScanSampleProject.app */ = {isa = PBXFileReference; explicitFileType = wrapper.application; includeInIndex = 0; path = WeScanSampleProject.app; sourceTree = BUILT_PRODUCTS_DIR; };
-		A1D4BCBA202C4F3800FCDDEC /* AppDelegate.swift */ = {isa = PBXFileReference; lastKnownFileType = sourcecode.swift; path = AppDelegate.swift; sourceTree = "<group>"; };
-		A1D4BCBC202C4F3800FCDDEC /* HomeViewController.swift */ = {isa = PBXFileReference; lastKnownFileType = sourcecode.swift; path = HomeViewController.swift; sourceTree = "<group>"; };
-		A1D4BCBF202C4F3800FCDDEC /* Base */ = {isa = PBXFileReference; lastKnownFileType = file.storyboard; name = Base; path = Base.lproj/Main.storyboard; sourceTree = "<group>"; };
-		A1D4BCC1202C4F3800FCDDEC /* Assets.xcassets */ = {isa = PBXFileReference; lastKnownFileType = folder.assetcatalog; path = Assets.xcassets; sourceTree = "<group>"; };
-		A1D4BCC4202C4F3800FCDDEC /* Base */ = {isa = PBXFileReference; lastKnownFileType = file.storyboard; name = Base; path = Base.lproj/LaunchScreen.storyboard; sourceTree = "<group>"; };
-		A1D4BCC6202C4F3800FCDDEC /* Info.plist */ = {isa = PBXFileReference; lastKnownFileType = text.plist.xml; path = Info.plist; sourceTree = "<group>"; };
-		A1D4BCED202C4F4100FCDDEC /* WeScan.framework */ = {isa = PBXFileReference; explicitFileType = wrapper.framework; includeInIndex = 0; path = WeScan.framework; sourceTree = BUILT_PRODUCTS_DIR; };
-		A1D4BCEF202C4F4100FCDDEC /* WeScan.h */ = {isa = PBXFileReference; lastKnownFileType = sourcecode.c.h; path = WeScan.h; sourceTree = "<group>"; };
-		A1D4BCF0202C4F4100FCDDEC /* Info.plist */ = {isa = PBXFileReference; lastKnownFileType = text.plist.xml; path = Info.plist; sourceTree = "<group>"; };
-		A1D4BCF5202C4F4100FCDDEC /* WeScanTests.xctest */ = {isa = PBXFileReference; explicitFileType = wrapper.cfbundle; includeInIndex = 0; path = WeScanTests.xctest; sourceTree = BUILT_PRODUCTS_DIR; };
-		A1D4BCFE202C4F4100FCDDEC /* Info.plist */ = {isa = PBXFileReference; lastKnownFileType = text.plist.xml; path = Info.plist; sourceTree = "<group>"; };
-		A1D4BD0B202C504F00FCDDEC /* ScannerViewController.swift */ = {isa = PBXFileReference; lastKnownFileType = sourcecode.swift; path = ScannerViewController.swift; sourceTree = "<group>"; };
-		A1D4BD0D202C57A400FCDDEC /* CaptureSessionManager.swift */ = {isa = PBXFileReference; lastKnownFileType = sourcecode.swift; path = CaptureSessionManager.swift; sourceTree = "<group>"; };
-		A1D4BD14202C6CC000FCDDEC /* Array+Utils.swift */ = {isa = PBXFileReference; lastKnownFileType = sourcecode.swift; path = "Array+Utils.swift"; sourceTree = "<group>"; };
-		A1DF909F2031D89D00841A11 /* ImageScannerController.swift */ = {isa = PBXFileReference; lastKnownFileType = sourcecode.swift; path = ImageScannerController.swift; sourceTree = "<group>"; };
-		A1DF90A320331A0B00841A11 /* CIRectangleDetector.swift */ = {isa = PBXFileReference; lastKnownFileType = sourcecode.swift; path = CIRectangleDetector.swift; sourceTree = "<group>"; };
-		A1DF90C12034919300841A11 /* WeScanTests-Bridging-Header.h */ = {isa = PBXFileReference; lastKnownFileType = sourcecode.c.h; path = "WeScanTests-Bridging-Header.h"; sourceTree = "<group>"; };
-		A1DF90C22034919400841A11 /* QuadrilateralTests.swift */ = {isa = PBXFileReference; lastKnownFileType = sourcecode.swift; path = QuadrilateralTests.swift; sourceTree = "<group>"; };
-		A1DF90E320358CB000841A11 /* Transformable.swift */ = {isa = PBXFileReference; lastKnownFileType = sourcecode.swift; path = Transformable.swift; sourceTree = "<group>"; };
-		A1DF90F12035992A00841A11 /* CGAffineTransform+Utils.swift */ = {isa = PBXFileReference; lastKnownFileType = sourcecode.swift; path = "CGAffineTransform+Utils.swift"; sourceTree = "<group>"; };
-		A1DF90F52037187500841A11 /* UIImage+Orientation.swift */ = {isa = PBXFileReference; lastKnownFileType = sourcecode.swift; path = "UIImage+Orientation.swift"; sourceTree = "<group>"; };
-		A1DF90FC203B412600841A11 /* CGPointTests.swift */ = {isa = PBXFileReference; lastKnownFileType = sourcecode.swift; path = CGPointTests.swift; sourceTree = "<group>"; };
-		A1F22E98202C7B66001723AD /* QuadrilateralView.swift */ = {isa = PBXFileReference; lastKnownFileType = sourcecode.swift; path = QuadrilateralView.swift; sourceTree = "<group>"; };
-		A1F22E9E202C8D70001723AD /* Quadrilateral.swift */ = {isa = PBXFileReference; lastKnownFileType = sourcecode.swift; path = Quadrilateral.swift; sourceTree = "<group>"; };
-		A1F22EA2202DAA74001723AD /* RectangleFeaturesFunnel.swift */ = {isa = PBXFileReference; lastKnownFileType = sourcecode.swift; path = RectangleFeaturesFunnel.swift; sourceTree = "<group>"; };
-		A1F22EA4202DB3AA001723AD /* CGPoint+Utils.swift */ = {isa = PBXFileReference; lastKnownFileType = sourcecode.swift; path = "CGPoint+Utils.swift"; sourceTree = "<group>"; };
-		A1F22ECD2031937E001723AD /* EditScanViewController.swift */ = {isa = PBXFileReference; lastKnownFileType = sourcecode.swift; path = EditScanViewController.swift; sourceTree = "<group>"; };
-		B992E830210C36A400C33A21 /* VisionRectangleDetector.swift */ = {isa = PBXFileReference; lastKnownFileType = sourcecode.swift; path = VisionRectangleDetector.swift; sourceTree = "<group>"; };
-		B992E865210DD08600C33A21 /* flash@3x.png */ = {isa = PBXFileReference; lastKnownFileType = image.png; path = "flash@3x.png"; sourceTree = "<group>"; };
-		B992E866210DD08600C33A21 /* flash.png */ = {isa = PBXFileReference; lastKnownFileType = image.png; path = flash.png; sourceTree = "<group>"; };
-		B992E867210DD08700C33A21 /* flash@2x.png */ = {isa = PBXFileReference; lastKnownFileType = image.png; path = "flash@2x.png"; sourceTree = "<group>"; };
-		B992E86B210DFA1A00C33A21 /* flashoff@3x.png */ = {isa = PBXFileReference; lastKnownFileType = image.png; path = "flashoff@3x.png"; sourceTree = "<group>"; };
-		B992E86C210DFA1A00C33A21 /* flashoff@2x.png */ = {isa = PBXFileReference; lastKnownFileType = image.png; path = "flashoff@2x.png"; sourceTree = "<group>"; };
-		B992E86D210DFA1A00C33A21 /* flashoff.png */ = {isa = PBXFileReference; lastKnownFileType = image.png; path = flashoff.png; sourceTree = "<group>"; };
-<<<<<<< HEAD
-		B99E4B99210B00A400976BC5 /* VNRectangleObservation+Utils.swift */ = {isa = PBXFileReference; lastKnownFileType = sourcecode.swift; path = "VNRectangleObservation+Utils.swift"; sourceTree = "<group>"; };
-		B9A58DA1212EE6E700D9680D /* CaptureSession.swift */ = {isa = PBXFileReference; lastKnownFileType = sourcecode.swift; name = CaptureSession.swift; path = "/Users/Julian/Downloads/WeScan-working/WeScan/Scan/CaptureSession.swift"; sourceTree = "<absolute>"; };
-=======
->>>>>>> 78917ea3
-		C31DD8A220C087D80072D439 /* ZoomGestureController.swift */ = {isa = PBXFileReference; lastKnownFileType = sourcecode.swift; path = ZoomGestureController.swift; sourceTree = "<group>"; };
-		C3789C9A20CC69AD001B423F /* QuadrilateralViewTests.swift */ = {isa = PBXFileReference; lastKnownFileType = sourcecode.swift; path = QuadrilateralViewTests.swift; sourceTree = "<group>"; };
-		C3E2EB8D20B8970800A42E58 /* UIImage+Utils.swift */ = {isa = PBXFileReference; lastKnownFileType = sourcecode.swift; path = "UIImage+Utils.swift"; sourceTree = "<group>"; };
+74E27848215446C200361812 /* FBSnapshotTestCase.xcodeproj */ = {isa = PBXFileReference; lastKnownFileType = "wrapper.pb-project"; name = FBSnapshotTestCase.xcodeproj; path = "Submodules/ios-snapshot-test-case/FBSnapshotTestCase.xcodeproj"; sourceTree = "<group>"; };
+74E2785B2154528300361812 /* FBSnapshotTestCase.xcodeproj */ = {isa = PBXFileReference; lastKnownFileType = "wrapper.pb-project"; name = FBSnapshotTestCase.xcodeproj; path = "Submodules/ios-snapshot-test-case/FBSnapshotTestCase.xcodeproj"; sourceTree = SOURCE_ROOT; };
+74E354BE2121DA1A008AF786 /* CaptureSession.swift */ = {isa = PBXFileReference; fileEncoding = 4; lastKnownFileType = sourcecode.swift; path = CaptureSession.swift; sourceTree = "<group>"; };
+74F7D033211ACBD90046AF7E /* CIRectangleDetectorTests.swift */ = {isa = PBXFileReference; lastKnownFileType = sourcecode.swift; path = CIRectangleDetectorTests.swift; sourceTree = "<group>"; };
+74F7D035211ACBEE0046AF7E /* CaptureSessionTests.swift */ = {isa = PBXFileReference; lastKnownFileType = sourcecode.swift; path = CaptureSessionTests.swift; sourceTree = "<group>"; };
+74F7D037211ACBF90046AF7E /* VisionRectangleDetectorTests.swift */ = {isa = PBXFileReference; lastKnownFileType = sourcecode.swift; path = VisionRectangleDetectorTests.swift; sourceTree = "<group>"; };
+74F7D039211ACC4B0046AF7E /* UIImageTests.swift */ = {isa = PBXFileReference; lastKnownFileType = sourcecode.swift; path = UIImageTests.swift; sourceTree = "<group>"; };
+74F7D03B211ACC6B0046AF7E /* CGAffineTransformTests.swift */ = {isa = PBXFileReference; lastKnownFileType = sourcecode.swift; path = CGAffineTransformTests.swift; sourceTree = "<group>"; };
+74F7D03D211ACC890046AF7E /* AVCaptureVideoOrientationTests.swift */ = {isa = PBXFileReference; lastKnownFileType = sourcecode.swift; path = AVCaptureVideoOrientationTests.swift; sourceTree = "<group>"; };
+A11C5B9B2046A20C005075FE /* Error.swift */ = {isa = PBXFileReference; lastKnownFileType = sourcecode.swift; path = Error.swift; sourceTree = "<group>"; };
+A11C5CD820495EA1005075FE /* RectangleFeaturesFunnelTests.swift */ = {isa = PBXFileReference; fileEncoding = 4; lastKnownFileType = sourcecode.swift; path = RectangleFeaturesFunnelTests.swift; sourceTree = "<group>"; };
+A11C5CDA20495EC9005075FE /* AVCaptureVideoOrientation+Utils.swift */ = {isa = PBXFileReference; fileEncoding = 4; lastKnownFileType = sourcecode.swift; path = "AVCaptureVideoOrientation+Utils.swift"; sourceTree = "<group>"; };
+A1265C812045BFEB009C4D3E /* Localizable.strings */ = {isa = PBXFileReference; lastKnownFileType = text.plist.strings; path = Localizable.strings; sourceTree = "<group>"; };
+A14089B9204D92EA0009530F /* EditScanCornerView.swift */ = {isa = PBXFileReference; lastKnownFileType = sourcecode.swift; path = EditScanCornerView.swift; sourceTree = "<group>"; };
+A14089ED204EAA180009530F /* ArrayTests.swift */ = {isa = PBXFileReference; lastKnownFileType = sourcecode.swift; path = ArrayTests.swift; sourceTree = "<group>"; };
+A14089EF204EAC040009530F /* BigRectangle.jpg */ = {isa = PBXFileReference; lastKnownFileType = image.jpeg; path = BigRectangle.jpg; sourceTree = "<group>"; };
+A165F67D2044741B002D5ED6 /* ShutterButton.swift */ = {isa = PBXFileReference; lastKnownFileType = sourcecode.swift; path = ShutterButton.swift; sourceTree = "<group>"; };
+A1675BAA2041693A00852865 /* Square.jpg */ = {isa = PBXFileReference; lastKnownFileType = image.jpeg; path = Square.jpg; sourceTree = "<group>"; };
+A1675BAE204178BD00852865 /* ImageFeatureTestHelpers.swift */ = {isa = PBXFileReference; lastKnownFileType = sourcecode.swift; path = ImageFeatureTestHelpers.swift; sourceTree = "<group>"; };
+A194E96E2042BD77003493E2 /* Rectangle.jpg */ = {isa = PBXFileReference; lastKnownFileType = image.jpeg; path = Rectangle.jpg; sourceTree = "<group>"; };
+A194E97120431DD7003493E2 /* ReviewViewController.swift */ = {isa = PBXFileReference; lastKnownFileType = sourcecode.swift; path = ReviewViewController.swift; sourceTree = "<group>"; };
+A1C4DD4D2044ADE600D36684 /* CGRect+Utils.swift */ = {isa = PBXFileReference; lastKnownFileType = sourcecode.swift; path = "CGRect+Utils.swift"; sourceTree = "<group>"; };
+A1C4DD4F2044B1D500D36684 /* CGRectTests.swift */ = {isa = PBXFileReference; lastKnownFileType = sourcecode.swift; path = CGRectTests.swift; sourceTree = "<group>"; };
+A1D4BCB7202C4F3800FCDDEC /* WeScanSampleProject.app */ = {isa = PBXFileReference; explicitFileType = wrapper.application; includeInIndex = 0; path = WeScanSampleProject.app; sourceTree = BUILT_PRODUCTS_DIR; };
+A1D4BCBA202C4F3800FCDDEC /* AppDelegate.swift */ = {isa = PBXFileReference; lastKnownFileType = sourcecode.swift; path = AppDelegate.swift; sourceTree = "<group>"; };
+A1D4BCBC202C4F3800FCDDEC /* HomeViewController.swift */ = {isa = PBXFileReference; lastKnownFileType = sourcecode.swift; path = HomeViewController.swift; sourceTree = "<group>"; };
+A1D4BCBF202C4F3800FCDDEC /* Base */ = {isa = PBXFileReference; lastKnownFileType = file.storyboard; name = Base; path = Base.lproj/Main.storyboard; sourceTree = "<group>"; };
+A1D4BCC1202C4F3800FCDDEC /* Assets.xcassets */ = {isa = PBXFileReference; lastKnownFileType = folder.assetcatalog; path = Assets.xcassets; sourceTree = "<group>"; };
+A1D4BCC4202C4F3800FCDDEC /* Base */ = {isa = PBXFileReference; lastKnownFileType = file.storyboard; name = Base; path = Base.lproj/LaunchScreen.storyboard; sourceTree = "<group>"; };
+A1D4BCC6202C4F3800FCDDEC /* Info.plist */ = {isa = PBXFileReference; lastKnownFileType = text.plist.xml; path = Info.plist; sourceTree = "<group>"; };
+A1D4BCED202C4F4100FCDDEC /* WeScan.framework */ = {isa = PBXFileReference; explicitFileType = wrapper.framework; includeInIndex = 0; path = WeScan.framework; sourceTree = BUILT_PRODUCTS_DIR; };
+A1D4BCEF202C4F4100FCDDEC /* WeScan.h */ = {isa = PBXFileReference; lastKnownFileType = sourcecode.c.h; path = WeScan.h; sourceTree = "<group>"; };
+A1D4BCF0202C4F4100FCDDEC /* Info.plist */ = {isa = PBXFileReference; lastKnownFileType = text.plist.xml; path = Info.plist; sourceTree = "<group>"; };
+A1D4BCF5202C4F4100FCDDEC /* WeScanTests.xctest */ = {isa = PBXFileReference; explicitFileType = wrapper.cfbundle; includeInIndex = 0; path = WeScanTests.xctest; sourceTree = BUILT_PRODUCTS_DIR; };
+A1D4BCFE202C4F4100FCDDEC /* Info.plist */ = {isa = PBXFileReference; lastKnownFileType = text.plist.xml; path = Info.plist; sourceTree = "<group>"; };
+A1D4BD0B202C504F00FCDDEC /* ScannerViewController.swift */ = {isa = PBXFileReference; lastKnownFileType = sourcecode.swift; path = ScannerViewController.swift; sourceTree = "<group>"; };
+A1D4BD0D202C57A400FCDDEC /* CaptureSessionManager.swift */ = {isa = PBXFileReference; lastKnownFileType = sourcecode.swift; path = CaptureSessionManager.swift; sourceTree = "<group>"; };
+A1D4BD14202C6CC000FCDDEC /* Array+Utils.swift */ = {isa = PBXFileReference; lastKnownFileType = sourcecode.swift; path = "Array+Utils.swift"; sourceTree = "<group>"; };
+A1DF909F2031D89D00841A11 /* ImageScannerController.swift */ = {isa = PBXFileReference; lastKnownFileType = sourcecode.swift; path = ImageScannerController.swift; sourceTree = "<group>"; };
+A1DF90A320331A0B00841A11 /* CIRectangleDetector.swift */ = {isa = PBXFileReference; lastKnownFileType = sourcecode.swift; path = CIRectangleDetector.swift; sourceTree = "<group>"; };
+A1DF90C12034919300841A11 /* WeScanTests-Bridging-Header.h */ = {isa = PBXFileReference; lastKnownFileType = sourcecode.c.h; path = "WeScanTests-Bridging-Header.h"; sourceTree = "<group>"; };
+A1DF90C22034919400841A11 /* QuadrilateralTests.swift */ = {isa = PBXFileReference; lastKnownFileType = sourcecode.swift; path = QuadrilateralTests.swift; sourceTree = "<group>"; };
+A1DF90E320358CB000841A11 /* Transformable.swift */ = {isa = PBXFileReference; lastKnownFileType = sourcecode.swift; path = Transformable.swift; sourceTree = "<group>"; };
+A1DF90F12035992A00841A11 /* CGAffineTransform+Utils.swift */ = {isa = PBXFileReference; lastKnownFileType = sourcecode.swift; path = "CGAffineTransform+Utils.swift"; sourceTree = "<group>"; };
+A1DF90F52037187500841A11 /* UIImage+Orientation.swift */ = {isa = PBXFileReference; lastKnownFileType = sourcecode.swift; path = "UIImage+Orientation.swift"; sourceTree = "<group>"; };
+A1DF90FC203B412600841A11 /* CGPointTests.swift */ = {isa = PBXFileReference; lastKnownFileType = sourcecode.swift; path = CGPointTests.swift; sourceTree = "<group>"; };
+A1F22E98202C7B66001723AD /* QuadrilateralView.swift */ = {isa = PBXFileReference; lastKnownFileType = sourcecode.swift; path = QuadrilateralView.swift; sourceTree = "<group>"; };
+A1F22E9E202C8D70001723AD /* Quadrilateral.swift */ = {isa = PBXFileReference; lastKnownFileType = sourcecode.swift; path = Quadrilateral.swift; sourceTree = "<group>"; };
+A1F22EA2202DAA74001723AD /* RectangleFeaturesFunnel.swift */ = {isa = PBXFileReference; lastKnownFileType = sourcecode.swift; path = RectangleFeaturesFunnel.swift; sourceTree = "<group>"; };
+A1F22EA4202DB3AA001723AD /* CGPoint+Utils.swift */ = {isa = PBXFileReference; lastKnownFileType = sourcecode.swift; path = "CGPoint+Utils.swift"; sourceTree = "<group>"; };
+A1F22ECD2031937E001723AD /* EditScanViewController.swift */ = {isa = PBXFileReference; lastKnownFileType = sourcecode.swift; path = EditScanViewController.swift; sourceTree = "<group>"; };
+B992E830210C36A400C33A21 /* VisionRectangleDetector.swift */ = {isa = PBXFileReference; lastKnownFileType = sourcecode.swift; path = VisionRectangleDetector.swift; sourceTree = "<group>"; };
+B992E865210DD08600C33A21 /* flash@3x.png */ = {isa = PBXFileReference; lastKnownFileType = image.png; path = "flash@3x.png"; sourceTree = "<group>"; };
+B992E866210DD08600C33A21 /* flash.png */ = {isa = PBXFileReference; lastKnownFileType = image.png; path = flash.png; sourceTree = "<group>"; };
+B992E867210DD08700C33A21 /* flash@2x.png */ = {isa = PBXFileReference; lastKnownFileType = image.png; path = "flash@2x.png"; sourceTree = "<group>"; };
+B992E86B210DFA1A00C33A21 /* flashoff@3x.png */ = {isa = PBXFileReference; lastKnownFileType = image.png; path = "flashoff@3x.png"; sourceTree = "<group>"; };
+B992E86C210DFA1A00C33A21 /* flashoff@2x.png */ = {isa = PBXFileReference; lastKnownFileType = image.png; path = "flashoff@2x.png"; sourceTree = "<group>"; };
+B992E86D210DFA1A00C33A21 /* flashoff.png */ = {isa = PBXFileReference; lastKnownFileType = image.png; path = flashoff.png; sourceTree = "<group>"; };
+C31DD8A220C087D80072D439 /* ZoomGestureController.swift */ = {isa = PBXFileReference; lastKnownFileType = sourcecode.swift; path = ZoomGestureController.swift; sourceTree = "<group>"; };
+C3789C9A20CC69AD001B423F /* QuadrilateralViewTests.swift */ = {isa = PBXFileReference; lastKnownFileType = sourcecode.swift; path = QuadrilateralViewTests.swift; sourceTree = "<group>"; };
+C3E2EB8D20B8970800A42E58 /* UIImage+Utils.swift */ = {isa = PBXFileReference; lastKnownFileType = sourcecode.swift; path = "UIImage+Utils.swift"; sourceTree = "<group>"; };
 /* End PBXFileReference section */
 
 /* Begin PBXFrameworksBuildPhase section */
-		A1D4BCB4202C4F3800FCDDEC /* Frameworks */ = {
-			isa = PBXFrameworksBuildPhase;
-			buildActionMask = 2147483647;
-			files = (
-				A1D4BD02202C4F4100FCDDEC /* WeScan.framework in Frameworks */,
-			);
-			runOnlyForDeploymentPostprocessing = 0;
-		};
-		A1D4BCE9202C4F4100FCDDEC /* Frameworks */ = {
-			isa = PBXFrameworksBuildPhase;
-			buildActionMask = 2147483647;
-			files = (
-			);
-			runOnlyForDeploymentPostprocessing = 0;
-		};
-		A1D4BCF2202C4F4100FCDDEC /* Frameworks */ = {
-			isa = PBXFrameworksBuildPhase;
-			buildActionMask = 2147483647;
-			files = (
-				74E27858215446C900361812 /* FBSnapshotTestCase.framework in Frameworks */,
-				A1D4BCF6202C4F4100FCDDEC /* WeScan.framework in Frameworks */,
-			);
-			runOnlyForDeploymentPostprocessing = 0;
-		};
+A1D4BCB4202C4F3800FCDDEC /* Frameworks */ = {
+isa = PBXFrameworksBuildPhase;
+buildActionMask = 2147483647;
+files = (
+A1D4BD02202C4F4100FCDDEC /* WeScan.framework in Frameworks */,
+);
+runOnlyForDeploymentPostprocessing = 0;
+};
+A1D4BCE9202C4F4100FCDDEC /* Frameworks */ = {
+isa = PBXFrameworksBuildPhase;
+buildActionMask = 2147483647;
+files = (
+);
+runOnlyForDeploymentPostprocessing = 0;
+};
+A1D4BCF2202C4F4100FCDDEC /* Frameworks */ = {
+isa = PBXFrameworksBuildPhase;
+buildActionMask = 2147483647;
+files = (
+74E27858215446C900361812 /* FBSnapshotTestCase.framework in Frameworks */,
+A1D4BCF6202C4F4100FCDDEC /* WeScan.framework in Frameworks */,
+);
+runOnlyForDeploymentPostprocessing = 0;
+};
 /* End PBXFrameworksBuildPhase section */
 
 /* Begin PBXGroup section */
-		74E27849215446C200361812 /* Products */ = {
-			isa = PBXGroup;
-			children = (
-				74E27850215446C200361812 /* FBSnapshotTestCase.framework */,
-				74E27852215446C200361812 /* FBSnapshotTestCase iOS Tests.xctest */,
-				74E27854215446C200361812 /* FBSnapshotTestCase.framework */,
-				74E27856215446C200361812 /* FBSnapshotTestCase tvOS Tests.xctest */,
-			);
-			name = Products;
-			sourceTree = "<group>";
-		};
-		74E27857215446C900361812 /* Frameworks */ = {
-			isa = PBXGroup;
-			children = (
-			);
-			name = Frameworks;
-			sourceTree = "<group>";
-		};
-		74E2785C2154528300361812 /* Products */ = {
-			isa = PBXGroup;
-			children = (
-				74E278632154528300361812 /* FBSnapshotTestCase.framework */,
-				74E278652154528300361812 /* FBSnapshotTestCase iOS Tests.xctest */,
-				74E278672154528300361812 /* FBSnapshotTestCase.framework */,
-				74E278692154528300361812 /* FBSnapshotTestCase tvOS Tests.xctest */,
-			);
-			name = Products;
-			sourceTree = "<group>";
-		};
-		A1675BA92041692800852865 /* Resources */ = {
-			isa = PBXGroup;
-			children = (
-				A14089EF204EAC040009530F /* BigRectangle.jpg */,
-				A1675BAA2041693A00852865 /* Square.jpg */,
-				A194E96E2042BD77003493E2 /* Rectangle.jpg */,
-			);
-			path = Resources;
-			sourceTree = "<group>";
-		};
-		A194E97020431DB1003493E2 /* Review */ = {
-			isa = PBXGroup;
-			children = (
-				A194E97120431DD7003493E2 /* ReviewViewController.swift */,
-			);
-			path = Review;
-			sourceTree = "<group>";
-		};
-		A1D4BCAE202C4F3800FCDDEC = {
-			isa = PBXGroup;
-			children = (
-				74E27848215446C200361812 /* FBSnapshotTestCase.xcodeproj */,
-				A1D4BCB9202C4F3800FCDDEC /* WeScanSampleProject */,
-				A1D4BCEE202C4F4100FCDDEC /* WeScan */,
-				A1D4BCFB202C4F4100FCDDEC /* WeScanTests */,
-				A1D4BCB8202C4F3800FCDDEC /* Products */,
-				74E27857215446C900361812 /* Frameworks */,
-			);
-			sourceTree = "<group>";
-		};
-		A1D4BCB8202C4F3800FCDDEC /* Products */ = {
-			isa = PBXGroup;
-			children = (
-				A1D4BCB7202C4F3800FCDDEC /* WeScanSampleProject.app */,
-				A1D4BCED202C4F4100FCDDEC /* WeScan.framework */,
-				A1D4BCF5202C4F4100FCDDEC /* WeScanTests.xctest */,
-			);
-			name = Products;
-			sourceTree = "<group>";
-		};
-		A1D4BCB9202C4F3800FCDDEC /* WeScanSampleProject */ = {
-			isa = PBXGroup;
-			children = (
-				A1D4BCBA202C4F3800FCDDEC /* AppDelegate.swift */,
-				A1D4BCBC202C4F3800FCDDEC /* HomeViewController.swift */,
-				A1D4BCBE202C4F3800FCDDEC /* Main.storyboard */,
-				A1D4BCC1202C4F3800FCDDEC /* Assets.xcassets */,
-				A1D4BCC3202C4F3800FCDDEC /* LaunchScreen.storyboard */,
-				A1D4BCC6202C4F3800FCDDEC /* Info.plist */,
-			);
-			path = WeScanSampleProject;
-			sourceTree = "<group>";
-		};
-		A1D4BCEE202C4F4100FCDDEC /* WeScan */ = {
-			isa = PBXGroup;
-			children = (
-				A1DF909F2031D89D00841A11 /* ImageScannerController.swift */,
-				A1DF90E220358C9E00841A11 /* Protocols */,
-				A1F22ECF203199E7001723AD /* Scan */,
-				A1F22ED020319A03001723AD /* Edit */,
-				A194E97020431DB1003493E2 /* Review */,
-				A1D4BD11202C6C7900FCDDEC /* Extensions */,
-				A1DF90F720371A0800841A11 /* Common */,
-				B992E835210C726F00C33A21 /* Resources */,
-				A1D4BCEF202C4F4100FCDDEC /* WeScan.h */,
-				A1D4BCF0202C4F4100FCDDEC /* Info.plist */,
-				A1265C812045BFEB009C4D3E /* Localizable.strings */,
-			);
-			path = WeScan;
-			sourceTree = "<group>";
-		};
-		A1D4BCFB202C4F4100FCDDEC /* WeScanTests */ = {
-			isa = PBXGroup;
-			children = (
-				74E2785B2154528300361812 /* FBSnapshotTestCase.xcodeproj */,
-				A1675BA92041692800852865 /* Resources */,
-				A1D4BCFE202C4F4100FCDDEC /* Info.plist */,
-				A11C5CD820495EA1005075FE /* RectangleFeaturesFunnelTests.swift */,
-				A1DF90C22034919400841A11 /* QuadrilateralTests.swift */,
-				A1DF90FC203B412600841A11 /* CGPointTests.swift */,
-				A1DF90C12034919300841A11 /* WeScanTests-Bridging-Header.h */,
-				A1675BAE204178BD00852865 /* ImageFeatureTestHelpers.swift */,
-				A1C4DD4F2044B1D500D36684 /* CGRectTests.swift */,
-				A14089ED204EAA180009530F /* ArrayTests.swift */,
-				C3789C9A20CC69AD001B423F /* QuadrilateralViewTests.swift */,
-				74F7D033211ACBD90046AF7E /* CIRectangleDetectorTests.swift */,
-				74F7D035211ACBEE0046AF7E /* CaptureSessionTests.swift */,
-				74F7D037211ACBF90046AF7E /* VisionRectangleDetectorTests.swift */,
-				74F7D039211ACC4B0046AF7E /* UIImageTests.swift */,
-				74F7D03B211ACC6B0046AF7E /* CGAffineTransformTests.swift */,
-				74F7D03D211ACC890046AF7E /* AVCaptureVideoOrientationTests.swift */,
-			);
-			path = WeScanTests;
-			sourceTree = "<group>";
-		};
-		A1D4BD11202C6C7900FCDDEC /* Extensions */ = {
-			isa = PBXGroup;
-			children = (
-				A1D4BD14202C6CC000FCDDEC /* Array+Utils.swift */,
-				A11C5CDA20495EC9005075FE /* AVCaptureVideoOrientation+Utils.swift */,
-				A1F22EA4202DB3AA001723AD /* CGPoint+Utils.swift */,
-				A1DF90F12035992A00841A11 /* CGAffineTransform+Utils.swift */,
-				A1DF90F52037187500841A11 /* UIImage+Orientation.swift */,
-				A1C4DD4D2044ADE600D36684 /* CGRect+Utils.swift */,
-				C3E2EB8D20B8970800A42E58 /* UIImage+Utils.swift */,
-			);
-			path = Extensions;
-			sourceTree = "<group>";
-		};
-		A1DF90E220358C9E00841A11 /* Protocols */ = {
-			isa = PBXGroup;
-			children = (
-				A1DF90E320358CB000841A11 /* Transformable.swift */,
-			);
-			path = Protocols;
-			sourceTree = "<group>";
-		};
-		A1DF90F720371A0800841A11 /* Common */ = {
-			isa = PBXGroup;
-			children = (
-				74E354BE2121DA1A008AF786 /* CaptureSession.swift */,
-				A1DF90A320331A0B00841A11 /* CIRectangleDetector.swift */,
-				B992E830210C36A400C33A21 /* VisionRectangleDetector.swift */,
-				A1F22E9E202C8D70001723AD /* Quadrilateral.swift */,
-				A1F22E98202C7B66001723AD /* QuadrilateralView.swift */,
-				A11C5B9B2046A20C005075FE /* Error.swift */,
-				A14089B9204D92EA0009530F /* EditScanCornerView.swift */,
-			);
-			path = Common;
-			sourceTree = "<group>";
-		};
-		A1F22ECF203199E7001723AD /* Scan */ = {
-			isa = PBXGroup;
-			children = (
-				A1D4BD0B202C504F00FCDDEC /* ScannerViewController.swift */,
-				A1D4BD0D202C57A400FCDDEC /* CaptureSessionManager.swift */,
-				B9A58DA1212EE6E700D9680D /* CaptureSession.swift */,
-				A1F22EA2202DAA74001723AD /* RectangleFeaturesFunnel.swift */,
-				A165F67D2044741B002D5ED6 /* ShutterButton.swift */,
-			);
-			path = Scan;
-			sourceTree = "<group>";
-		};
-		A1F22ED020319A03001723AD /* Edit */ = {
-			isa = PBXGroup;
-			children = (
-				A1F22ECD2031937E001723AD /* EditScanViewController.swift */,
-				C31DD8A220C087D80072D439 /* ZoomGestureController.swift */,
-			);
-			path = Edit;
-			sourceTree = "<group>";
-		};
-		B992E835210C726F00C33A21 /* Resources */ = {
-			isa = PBXGroup;
-			children = (
-				B992E866210DD08600C33A21 /* flash.png */,
-				B992E867210DD08700C33A21 /* flash@2x.png */,
-				B992E865210DD08600C33A21 /* flash@3x.png */,
-				B992E86D210DFA1A00C33A21 /* flashoff.png */,
-				B992E86C210DFA1A00C33A21 /* flashoff@2x.png */,
-				B992E86B210DFA1A00C33A21 /* flashoff@3x.png */,
-			);
-			path = Resources;
-			sourceTree = "<group>";
-		};
+74E27849215446C200361812 /* Products */ = {
+isa = PBXGroup;
+children = (
+74E27850215446C200361812 /* FBSnapshotTestCase.framework */,
+74E27852215446C200361812 /* FBSnapshotTestCase iOS Tests.xctest */,
+74E27854215446C200361812 /* FBSnapshotTestCase.framework */,
+74E27856215446C200361812 /* FBSnapshotTestCase tvOS Tests.xctest */,
+);
+name = Products;
+sourceTree = "<group>";
+};
+74E27857215446C900361812 /* Frameworks */ = {
+isa = PBXGroup;
+children = (
+);
+name = Frameworks;
+sourceTree = "<group>";
+};
+74E2785C2154528300361812 /* Products */ = {
+isa = PBXGroup;
+children = (
+74E278632154528300361812 /* FBSnapshotTestCase.framework */,
+74E278652154528300361812 /* FBSnapshotTestCase iOS Tests.xctest */,
+74E278672154528300361812 /* FBSnapshotTestCase.framework */,
+74E278692154528300361812 /* FBSnapshotTestCase tvOS Tests.xctest */,
+);
+name = Products;
+sourceTree = "<group>";
+};
+A1675BA92041692800852865 /* Resources */ = {
+isa = PBXGroup;
+children = (
+A14089EF204EAC040009530F /* BigRectangle.jpg */,
+A1675BAA2041693A00852865 /* Square.jpg */,
+A194E96E2042BD77003493E2 /* Rectangle.jpg */,
+);
+path = Resources;
+sourceTree = "<group>";
+};
+A194E97020431DB1003493E2 /* Review */ = {
+isa = PBXGroup;
+children = (
+A194E97120431DD7003493E2 /* ReviewViewController.swift */,
+);
+path = Review;
+sourceTree = "<group>";
+};
+A1D4BCAE202C4F3800FCDDEC = {
+isa = PBXGroup;
+children = (
+74E27848215446C200361812 /* FBSnapshotTestCase.xcodeproj */,
+A1D4BCB9202C4F3800FCDDEC /* WeScanSampleProject */,
+A1D4BCEE202C4F4100FCDDEC /* WeScan */,
+A1D4BCFB202C4F4100FCDDEC /* WeScanTests */,
+A1D4BCB8202C4F3800FCDDEC /* Products */,
+74E27857215446C900361812 /* Frameworks */,
+);
+sourceTree = "<group>";
+};
+A1D4BCB8202C4F3800FCDDEC /* Products */ = {
+isa = PBXGroup;
+children = (
+A1D4BCB7202C4F3800FCDDEC /* WeScanSampleProject.app */,
+A1D4BCED202C4F4100FCDDEC /* WeScan.framework */,
+A1D4BCF5202C4F4100FCDDEC /* WeScanTests.xctest */,
+);
+name = Products;
+sourceTree = "<group>";
+};
+A1D4BCB9202C4F3800FCDDEC /* WeScanSampleProject */ = {
+isa = PBXGroup;
+children = (
+A1D4BCBA202C4F3800FCDDEC /* AppDelegate.swift */,
+A1D4BCBC202C4F3800FCDDEC /* HomeViewController.swift */,
+A1D4BCBE202C4F3800FCDDEC /* Main.storyboard */,
+A1D4BCC1202C4F3800FCDDEC /* Assets.xcassets */,
+A1D4BCC3202C4F3800FCDDEC /* LaunchScreen.storyboard */,
+A1D4BCC6202C4F3800FCDDEC /* Info.plist */,
+);
+path = WeScanSampleProject;
+sourceTree = "<group>";
+};
+A1D4BCEE202C4F4100FCDDEC /* WeScan */ = {
+isa = PBXGroup;
+children = (
+A1DF909F2031D89D00841A11 /* ImageScannerController.swift */,
+A1DF90E220358C9E00841A11 /* Protocols */,
+A1F22ECF203199E7001723AD /* Scan */,
+A1F22ED020319A03001723AD /* Edit */,
+A194E97020431DB1003493E2 /* Review */,
+A1D4BD11202C6C7900FCDDEC /* Extensions */,
+A1DF90F720371A0800841A11 /* Common */,
+B992E835210C726F00C33A21 /* Resources */,
+A1D4BCEF202C4F4100FCDDEC /* WeScan.h */,
+A1D4BCF0202C4F4100FCDDEC /* Info.plist */,
+A1265C812045BFEB009C4D3E /* Localizable.strings */,
+);
+path = WeScan;
+sourceTree = "<group>";
+};
+A1D4BCFB202C4F4100FCDDEC /* WeScanTests */ = {
+isa = PBXGroup;
+children = (
+74E2785B2154528300361812 /* FBSnapshotTestCase.xcodeproj */,
+A1675BA92041692800852865 /* Resources */,
+A1D4BCFE202C4F4100FCDDEC /* Info.plist */,
+A11C5CD820495EA1005075FE /* RectangleFeaturesFunnelTests.swift */,
+A1DF90C22034919400841A11 /* QuadrilateralTests.swift */,
+A1DF90FC203B412600841A11 /* CGPointTests.swift */,
+A1DF90C12034919300841A11 /* WeScanTests-Bridging-Header.h */,
+A1675BAE204178BD00852865 /* ImageFeatureTestHelpers.swift */,
+A1C4DD4F2044B1D500D36684 /* CGRectTests.swift */,
+A14089ED204EAA180009530F /* ArrayTests.swift */,
+C3789C9A20CC69AD001B423F /* QuadrilateralViewTests.swift */,
+74F7D033211ACBD90046AF7E /* CIRectangleDetectorTests.swift */,
+74F7D035211ACBEE0046AF7E /* CaptureSessionTests.swift */,
+74F7D037211ACBF90046AF7E /* VisionRectangleDetectorTests.swift */,
+74F7D039211ACC4B0046AF7E /* UIImageTests.swift */,
+74F7D03B211ACC6B0046AF7E /* CGAffineTransformTests.swift */,
+74F7D03D211ACC890046AF7E /* AVCaptureVideoOrientationTests.swift */,
+);
+path = WeScanTests;
+sourceTree = "<group>";
+};
+A1D4BD11202C6C7900FCDDEC /* Extensions */ = {
+isa = PBXGroup;
+children = (
+A1D4BD14202C6CC000FCDDEC /* Array+Utils.swift */,
+A11C5CDA20495EC9005075FE /* AVCaptureVideoOrientation+Utils.swift */,
+A1F22EA4202DB3AA001723AD /* CGPoint+Utils.swift */,
+A1DF90F12035992A00841A11 /* CGAffineTransform+Utils.swift */,
+A1DF90F52037187500841A11 /* UIImage+Orientation.swift */,
+A1C4DD4D2044ADE600D36684 /* CGRect+Utils.swift */,
+C3E2EB8D20B8970800A42E58 /* UIImage+Utils.swift */,
+);
+path = Extensions;
+sourceTree = "<group>";
+};
+A1DF90E220358C9E00841A11 /* Protocols */ = {
+isa = PBXGroup;
+children = (
+A1DF90E320358CB000841A11 /* Transformable.swift */,
+);
+path = Protocols;
+sourceTree = "<group>";
+};
+A1DF90F720371A0800841A11 /* Common */ = {
+isa = PBXGroup;
+children = (
+74E354BE2121DA1A008AF786 /* CaptureSession.swift */,
+A1DF90A320331A0B00841A11 /* CIRectangleDetector.swift */,
+B992E830210C36A400C33A21 /* VisionRectangleDetector.swift */,
+A1F22E9E202C8D70001723AD /* Quadrilateral.swift */,
+A1F22E98202C7B66001723AD /* QuadrilateralView.swift */,
+A11C5B9B2046A20C005075FE /* Error.swift */,
+A14089B9204D92EA0009530F /* EditScanCornerView.swift */,
+);
+path = Common;
+sourceTree = "<group>";
+};
+A1F22ECF203199E7001723AD /* Scan */ = {
+isa = PBXGroup;
+children = (
+A1D4BD0B202C504F00FCDDEC /* ScannerViewController.swift */,
+A1D4BD0D202C57A400FCDDEC /* CaptureSessionManager.swift */,
+A1F22EA2202DAA74001723AD /* RectangleFeaturesFunnel.swift */,
+A165F67D2044741B002D5ED6 /* ShutterButton.swift */,
+);
+path = Scan;
+sourceTree = "<group>";
+};
+A1F22ED020319A03001723AD /* Edit */ = {
+isa = PBXGroup;
+children = (
+A1F22ECD2031937E001723AD /* EditScanViewController.swift */,
+C31DD8A220C087D80072D439 /* ZoomGestureController.swift */,
+);
+path = Edit;
+sourceTree = "<group>";
+};
+B992E835210C726F00C33A21 /* Resources */ = {
+isa = PBXGroup;
+children = (
+B992E866210DD08600C33A21 /* flash.png */,
+B992E867210DD08700C33A21 /* flash@2x.png */,
+B992E865210DD08600C33A21 /* flash@3x.png */,
+B992E86D210DFA1A00C33A21 /* flashoff.png */,
+B992E86C210DFA1A00C33A21 /* flashoff@2x.png */,
+B992E86B210DFA1A00C33A21 /* flashoff@3x.png */,
+);
+path = Resources;
+sourceTree = "<group>";
+};
 /* End PBXGroup section */
 
 /* Begin PBXHeadersBuildPhase section */
-		A1D4BCEA202C4F4100FCDDEC /* Headers */ = {
-			isa = PBXHeadersBuildPhase;
-			buildActionMask = 2147483647;
-			files = (
-				A1D4BCFF202C4F4100FCDDEC /* WeScan.h in Headers */,
-			);
-			runOnlyForDeploymentPostprocessing = 0;
-		};
+A1D4BCEA202C4F4100FCDDEC /* Headers */ = {
+isa = PBXHeadersBuildPhase;
+buildActionMask = 2147483647;
+files = (
+A1D4BCFF202C4F4100FCDDEC /* WeScan.h in Headers */,
+);
+runOnlyForDeploymentPostprocessing = 0;
+};
 /* End PBXHeadersBuildPhase section */
 
 /* Begin PBXNativeTarget section */
-		A1D4BCB6202C4F3800FCDDEC /* WeScanSampleProject */ = {
-			isa = PBXNativeTarget;
-			buildConfigurationList = A1D4BCDF202C4F3800FCDDEC /* Build configuration list for PBXNativeTarget "WeScanSampleProject" */;
-			buildPhases = (
-				A1D4BCB3202C4F3800FCDDEC /* Sources */,
-				A1D4BCB4202C4F3800FCDDEC /* Frameworks */,
-				A1D4BCB5202C4F3800FCDDEC /* Resources */,
-				A1D4BD07202C4F4100FCDDEC /* Embed Frameworks */,
-			);
-			buildRules = (
-			);
-			dependencies = (
-				A1D4BD01202C4F4100FCDDEC /* PBXTargetDependency */,
-			);
-			name = WeScanSampleProject;
-			productName = ScannerSampleProject;
-			productReference = A1D4BCB7202C4F3800FCDDEC /* WeScanSampleProject.app */;
-			productType = "com.apple.product-type.application";
-		};
-		A1D4BCEC202C4F4100FCDDEC /* WeScan */ = {
-			isa = PBXNativeTarget;
-			buildConfigurationList = A1D4BD04202C4F4100FCDDEC /* Build configuration list for PBXNativeTarget "WeScan" */;
-			buildPhases = (
-				A1D4BCE8202C4F4100FCDDEC /* Sources */,
-				A1D4BCE9202C4F4100FCDDEC /* Frameworks */,
-				A1D4BCEA202C4F4100FCDDEC /* Headers */,
-				A1D4BCEB202C4F4100FCDDEC /* Resources */,
-			);
-			buildRules = (
-			);
-			dependencies = (
-			);
-			name = WeScan;
-			productName = Scanner;
-			productReference = A1D4BCED202C4F4100FCDDEC /* WeScan.framework */;
-			productType = "com.apple.product-type.framework";
-		};
-		A1D4BCF4202C4F4100FCDDEC /* WeScanTests */ = {
-			isa = PBXNativeTarget;
-			buildConfigurationList = A1D4BD08202C4F4100FCDDEC /* Build configuration list for PBXNativeTarget "WeScanTests" */;
-			buildPhases = (
-				A1D4BCF1202C4F4100FCDDEC /* Sources */,
-				A1D4BCF2202C4F4100FCDDEC /* Frameworks */,
-				A1D4BCF3202C4F4100FCDDEC /* Resources */,
-			);
-			buildRules = (
-			);
-			dependencies = (
-				74E2785A215446D100361812 /* PBXTargetDependency */,
-				A1D4BCF8202C4F4100FCDDEC /* PBXTargetDependency */,
-				A1D4BCFA202C4F4100FCDDEC /* PBXTargetDependency */,
-			);
-			name = WeScanTests;
-			productName = ScannerTests;
-			productReference = A1D4BCF5202C4F4100FCDDEC /* WeScanTests.xctest */;
-			productType = "com.apple.product-type.bundle.unit-test";
-		};
+A1D4BCB6202C4F3800FCDDEC /* WeScanSampleProject */ = {
+isa = PBXNativeTarget;
+buildConfigurationList = A1D4BCDF202C4F3800FCDDEC /* Build configuration list for PBXNativeTarget "WeScanSampleProject" */;
+buildPhases = (
+A1D4BCB3202C4F3800FCDDEC /* Sources */,
+A1D4BCB4202C4F3800FCDDEC /* Frameworks */,
+A1D4BCB5202C4F3800FCDDEC /* Resources */,
+A1D4BD07202C4F4100FCDDEC /* Embed Frameworks */,
+);
+buildRules = (
+);
+dependencies = (
+A1D4BD01202C4F4100FCDDEC /* PBXTargetDependency */,
+);
+name = WeScanSampleProject;
+productName = ScannerSampleProject;
+productReference = A1D4BCB7202C4F3800FCDDEC /* WeScanSampleProject.app */;
+productType = "com.apple.product-type.application";
+};
+A1D4BCEC202C4F4100FCDDEC /* WeScan */ = {
+isa = PBXNativeTarget;
+buildConfigurationList = A1D4BD04202C4F4100FCDDEC /* Build configuration list for PBXNativeTarget "WeScan" */;
+buildPhases = (
+A1D4BCE8202C4F4100FCDDEC /* Sources */,
+A1D4BCE9202C4F4100FCDDEC /* Frameworks */,
+A1D4BCEA202C4F4100FCDDEC /* Headers */,
+A1D4BCEB202C4F4100FCDDEC /* Resources */,
+);
+buildRules = (
+);
+dependencies = (
+);
+name = WeScan;
+productName = Scanner;
+productReference = A1D4BCED202C4F4100FCDDEC /* WeScan.framework */;
+productType = "com.apple.product-type.framework";
+};
+A1D4BCF4202C4F4100FCDDEC /* WeScanTests */ = {
+isa = PBXNativeTarget;
+buildConfigurationList = A1D4BD08202C4F4100FCDDEC /* Build configuration list for PBXNativeTarget "WeScanTests" */;
+buildPhases = (
+A1D4BCF1202C4F4100FCDDEC /* Sources */,
+A1D4BCF2202C4F4100FCDDEC /* Frameworks */,
+A1D4BCF3202C4F4100FCDDEC /* Resources */,
+);
+buildRules = (
+);
+dependencies = (
+74E2785A215446D100361812 /* PBXTargetDependency */,
+A1D4BCF8202C4F4100FCDDEC /* PBXTargetDependency */,
+A1D4BCFA202C4F4100FCDDEC /* PBXTargetDependency */,
+);
+name = WeScanTests;
+productName = ScannerTests;
+productReference = A1D4BCF5202C4F4100FCDDEC /* WeScanTests.xctest */;
+productType = "com.apple.product-type.bundle.unit-test";
+};
 /* End PBXNativeTarget section */
 
 /* Begin PBXProject section */
-		A1D4BCAF202C4F3800FCDDEC /* Project object */ = {
-			isa = PBXProject;
-			attributes = {
-				LastSwiftUpdateCheck = 0920;
-				LastUpgradeCheck = 0930;
-				ORGANIZATIONNAME = WeTransfer;
-				TargetAttributes = {
-					A1D4BCB6202C4F3800FCDDEC = {
-						CreatedOnToolsVersion = 9.2;
-						ProvisioningStyle = Automatic;
-					};
-					A1D4BCEC202C4F4100FCDDEC = {
-						CreatedOnToolsVersion = 9.2;
-						LastSwiftMigration = 0920;
-						ProvisioningStyle = Automatic;
-					};
-					A1D4BCF4202C4F4100FCDDEC = {
-						CreatedOnToolsVersion = 9.2;
-						LastSwiftMigration = 0920;
-						ProvisioningStyle = Automatic;
-						TestTargetID = A1D4BCB6202C4F3800FCDDEC;
-					};
-				};
-			};
-			buildConfigurationList = A1D4BCB2202C4F3800FCDDEC /* Build configuration list for PBXProject "WeScan" */;
-			compatibilityVersion = "Xcode 8.0";
-			developmentRegion = en;
-			hasScannedForEncodings = 0;
-			knownRegions = (
-				en,
-				Base,
-			);
-			mainGroup = A1D4BCAE202C4F3800FCDDEC;
-			productRefGroup = A1D4BCB8202C4F3800FCDDEC /* Products */;
-			projectDirPath = "";
-			projectReferences = (
-				{
-					ProductGroup = 74E2785C2154528300361812 /* Products */;
-					ProjectRef = 74E2785B2154528300361812 /* FBSnapshotTestCase.xcodeproj */;
-				},
-				{
-					ProductGroup = 74E27849215446C200361812 /* Products */;
-					ProjectRef = 74E27848215446C200361812 /* FBSnapshotTestCase.xcodeproj */;
-				},
-			);
-			projectRoot = "";
-			targets = (
-				A1D4BCB6202C4F3800FCDDEC /* WeScanSampleProject */,
-				A1D4BCEC202C4F4100FCDDEC /* WeScan */,
-				A1D4BCF4202C4F4100FCDDEC /* WeScanTests */,
-			);
-		};
+A1D4BCAF202C4F3800FCDDEC /* Project object */ = {
+isa = PBXProject;
+attributes = {
+LastSwiftUpdateCheck = 0920;
+LastUpgradeCheck = 0930;
+ORGANIZATIONNAME = WeTransfer;
+TargetAttributes = {
+A1D4BCB6202C4F3800FCDDEC = {
+CreatedOnToolsVersion = 9.2;
+ProvisioningStyle = Automatic;
+};
+A1D4BCEC202C4F4100FCDDEC = {
+CreatedOnToolsVersion = 9.2;
+LastSwiftMigration = 0920;
+ProvisioningStyle = Automatic;
+};
+A1D4BCF4202C4F4100FCDDEC = {
+CreatedOnToolsVersion = 9.2;
+LastSwiftMigration = 0920;
+ProvisioningStyle = Automatic;
+TestTargetID = A1D4BCB6202C4F3800FCDDEC;
+};
+};
+};
+buildConfigurationList = A1D4BCB2202C4F3800FCDDEC /* Build configuration list for PBXProject "WeScan" */;
+compatibilityVersion = "Xcode 8.0";
+developmentRegion = en;
+hasScannedForEncodings = 0;
+knownRegions = (
+en,
+Base,
+);
+mainGroup = A1D4BCAE202C4F3800FCDDEC;
+productRefGroup = A1D4BCB8202C4F3800FCDDEC /* Products */;
+projectDirPath = "";
+projectReferences = (
+{
+ProductGroup = 74E2785C2154528300361812 /* Products */;
+ProjectRef = 74E2785B2154528300361812 /* FBSnapshotTestCase.xcodeproj */;
+},
+{
+ProductGroup = 74E27849215446C200361812 /* Products */;
+ProjectRef = 74E27848215446C200361812 /* FBSnapshotTestCase.xcodeproj */;
+},
+);
+projectRoot = "";
+targets = (
+A1D4BCB6202C4F3800FCDDEC /* WeScanSampleProject */,
+A1D4BCEC202C4F4100FCDDEC /* WeScan */,
+A1D4BCF4202C4F4100FCDDEC /* WeScanTests */,
+);
+};
 /* End PBXProject section */
 
 /* Begin PBXReferenceProxy section */
-		74E27850215446C200361812 /* FBSnapshotTestCase.framework */ = {
-			isa = PBXReferenceProxy;
-			fileType = wrapper.framework;
-			path = FBSnapshotTestCase.framework;
-			remoteRef = 74E2784F215446C200361812 /* PBXContainerItemProxy */;
-			sourceTree = BUILT_PRODUCTS_DIR;
-		};
-		74E27852215446C200361812 /* FBSnapshotTestCase iOS Tests.xctest */ = {
-			isa = PBXReferenceProxy;
-			fileType = wrapper.cfbundle;
-			path = "FBSnapshotTestCase iOS Tests.xctest";
-			remoteRef = 74E27851215446C200361812 /* PBXContainerItemProxy */;
-			sourceTree = BUILT_PRODUCTS_DIR;
-		};
-		74E27854215446C200361812 /* FBSnapshotTestCase.framework */ = {
-			isa = PBXReferenceProxy;
-			fileType = wrapper.framework;
-			path = FBSnapshotTestCase.framework;
-			remoteRef = 74E27853215446C200361812 /* PBXContainerItemProxy */;
-			sourceTree = BUILT_PRODUCTS_DIR;
-		};
-		74E27856215446C200361812 /* FBSnapshotTestCase tvOS Tests.xctest */ = {
-			isa = PBXReferenceProxy;
-			fileType = wrapper.cfbundle;
-			path = "FBSnapshotTestCase tvOS Tests.xctest";
-			remoteRef = 74E27855215446C200361812 /* PBXContainerItemProxy */;
-			sourceTree = BUILT_PRODUCTS_DIR;
-		};
-		74E278632154528300361812 /* FBSnapshotTestCase.framework */ = {
-			isa = PBXReferenceProxy;
-			fileType = wrapper.framework;
-			path = FBSnapshotTestCase.framework;
-			remoteRef = 74E278622154528300361812 /* PBXContainerItemProxy */;
-			sourceTree = BUILT_PRODUCTS_DIR;
-		};
-		74E278652154528300361812 /* FBSnapshotTestCase iOS Tests.xctest */ = {
-			isa = PBXReferenceProxy;
-			fileType = wrapper.cfbundle;
-			path = "FBSnapshotTestCase iOS Tests.xctest";
-			remoteRef = 74E278642154528300361812 /* PBXContainerItemProxy */;
-			sourceTree = BUILT_PRODUCTS_DIR;
-		};
-		74E278672154528300361812 /* FBSnapshotTestCase.framework */ = {
-			isa = PBXReferenceProxy;
-			fileType = wrapper.framework;
-			path = FBSnapshotTestCase.framework;
-			remoteRef = 74E278662154528300361812 /* PBXContainerItemProxy */;
-			sourceTree = BUILT_PRODUCTS_DIR;
-		};
-		74E278692154528300361812 /* FBSnapshotTestCase tvOS Tests.xctest */ = {
-			isa = PBXReferenceProxy;
-			fileType = wrapper.cfbundle;
-			path = "FBSnapshotTestCase tvOS Tests.xctest";
-			remoteRef = 74E278682154528300361812 /* PBXContainerItemProxy */;
-			sourceTree = BUILT_PRODUCTS_DIR;
-		};
+74E27850215446C200361812 /* FBSnapshotTestCase.framework */ = {
+isa = PBXReferenceProxy;
+fileType = wrapper.framework;
+path = FBSnapshotTestCase.framework;
+remoteRef = 74E2784F215446C200361812 /* PBXContainerItemProxy */;
+sourceTree = BUILT_PRODUCTS_DIR;
+};
+74E27852215446C200361812 /* FBSnapshotTestCase iOS Tests.xctest */ = {
+isa = PBXReferenceProxy;
+fileType = wrapper.cfbundle;
+path = "FBSnapshotTestCase iOS Tests.xctest";
+remoteRef = 74E27851215446C200361812 /* PBXContainerItemProxy */;
+sourceTree = BUILT_PRODUCTS_DIR;
+};
+74E27854215446C200361812 /* FBSnapshotTestCase.framework */ = {
+isa = PBXReferenceProxy;
+fileType = wrapper.framework;
+path = FBSnapshotTestCase.framework;
+remoteRef = 74E27853215446C200361812 /* PBXContainerItemProxy */;
+sourceTree = BUILT_PRODUCTS_DIR;
+};
+74E27856215446C200361812 /* FBSnapshotTestCase tvOS Tests.xctest */ = {
+isa = PBXReferenceProxy;
+fileType = wrapper.cfbundle;
+path = "FBSnapshotTestCase tvOS Tests.xctest";
+remoteRef = 74E27855215446C200361812 /* PBXContainerItemProxy */;
+sourceTree = BUILT_PRODUCTS_DIR;
+};
+74E278632154528300361812 /* FBSnapshotTestCase.framework */ = {
+isa = PBXReferenceProxy;
+fileType = wrapper.framework;
+path = FBSnapshotTestCase.framework;
+remoteRef = 74E278622154528300361812 /* PBXContainerItemProxy */;
+sourceTree = BUILT_PRODUCTS_DIR;
+};
+74E278652154528300361812 /* FBSnapshotTestCase iOS Tests.xctest */ = {
+isa = PBXReferenceProxy;
+fileType = wrapper.cfbundle;
+path = "FBSnapshotTestCase iOS Tests.xctest";
+remoteRef = 74E278642154528300361812 /* PBXContainerItemProxy */;
+sourceTree = BUILT_PRODUCTS_DIR;
+};
+74E278672154528300361812 /* FBSnapshotTestCase.framework */ = {
+isa = PBXReferenceProxy;
+fileType = wrapper.framework;
+path = FBSnapshotTestCase.framework;
+remoteRef = 74E278662154528300361812 /* PBXContainerItemProxy */;
+sourceTree = BUILT_PRODUCTS_DIR;
+};
+74E278692154528300361812 /* FBSnapshotTestCase tvOS Tests.xctest */ = {
+isa = PBXReferenceProxy;
+fileType = wrapper.cfbundle;
+path = "FBSnapshotTestCase tvOS Tests.xctest";
+remoteRef = 74E278682154528300361812 /* PBXContainerItemProxy */;
+sourceTree = BUILT_PRODUCTS_DIR;
+};
 /* End PBXReferenceProxy section */
 
 /* Begin PBXResourcesBuildPhase section */
-		A1D4BCB5202C4F3800FCDDEC /* Resources */ = {
-			isa = PBXResourcesBuildPhase;
-			buildActionMask = 2147483647;
-			files = (
-				A1D4BCC5202C4F3800FCDDEC /* LaunchScreen.storyboard in Resources */,
-				A1D4BCC2202C4F3800FCDDEC /* Assets.xcassets in Resources */,
-				A1D4BCC0202C4F3800FCDDEC /* Main.storyboard in Resources */,
-			);
-			runOnlyForDeploymentPostprocessing = 0;
-		};
-		A1D4BCEB202C4F4100FCDDEC /* Resources */ = {
-			isa = PBXResourcesBuildPhase;
-			buildActionMask = 2147483647;
-			files = (
-				B992E86F210DFA1A00C33A21 /* flashoff@2x.png in Resources */,
-				B992E86A210DD08700C33A21 /* flash@2x.png in Resources */,
-				B992E86E210DFA1A00C33A21 /* flashoff@3x.png in Resources */,
-				B992E869210DD08700C33A21 /* flash.png in Resources */,
-				B992E870210DFA1A00C33A21 /* flashoff.png in Resources */,
-				B992E868210DD08700C33A21 /* flash@3x.png in Resources */,
-				A1265C822045BFEB009C4D3E /* Localizable.strings in Resources */,
-			);
-			runOnlyForDeploymentPostprocessing = 0;
-		};
-		A1D4BCF3202C4F4100FCDDEC /* Resources */ = {
-			isa = PBXResourcesBuildPhase;
-			buildActionMask = 2147483647;
-			files = (
-				A1675BAB2041693A00852865 /* Square.jpg in Resources */,
-				A194E96F2042BD77003493E2 /* Rectangle.jpg in Resources */,
-				A14089F0204EAC050009530F /* BigRectangle.jpg in Resources */,
-			);
-			runOnlyForDeploymentPostprocessing = 0;
-		};
+A1D4BCB5202C4F3800FCDDEC /* Resources */ = {
+isa = PBXResourcesBuildPhase;
+buildActionMask = 2147483647;
+files = (
+A1D4BCC5202C4F3800FCDDEC /* LaunchScreen.storyboard in Resources */,
+A1D4BCC2202C4F3800FCDDEC /* Assets.xcassets in Resources */,
+A1D4BCC0202C4F3800FCDDEC /* Main.storyboard in Resources */,
+);
+runOnlyForDeploymentPostprocessing = 0;
+};
+A1D4BCEB202C4F4100FCDDEC /* Resources */ = {
+isa = PBXResourcesBuildPhase;
+buildActionMask = 2147483647;
+files = (
+B992E86F210DFA1A00C33A21 /* flashoff@2x.png in Resources */,
+B992E86A210DD08700C33A21 /* flash@2x.png in Resources */,
+B992E86E210DFA1A00C33A21 /* flashoff@3x.png in Resources */,
+B992E869210DD08700C33A21 /* flash.png in Resources */,
+B992E870210DFA1A00C33A21 /* flashoff.png in Resources */,
+B992E868210DD08700C33A21 /* flash@3x.png in Resources */,
+A1265C822045BFEB009C4D3E /* Localizable.strings in Resources */,
+);
+runOnlyForDeploymentPostprocessing = 0;
+};
+A1D4BCF3202C4F4100FCDDEC /* Resources */ = {
+isa = PBXResourcesBuildPhase;
+buildActionMask = 2147483647;
+files = (
+A1675BAB2041693A00852865 /* Square.jpg in Resources */,
+A194E96F2042BD77003493E2 /* Rectangle.jpg in Resources */,
+A14089F0204EAC050009530F /* BigRectangle.jpg in Resources */,
+);
+runOnlyForDeploymentPostprocessing = 0;
+};
 /* End PBXResourcesBuildPhase section */
 
 /* Begin PBXSourcesBuildPhase section */
-		A1D4BCB3202C4F3800FCDDEC /* Sources */ = {
-			isa = PBXSourcesBuildPhase;
-			buildActionMask = 2147483647;
-			files = (
-				A1D4BCBD202C4F3800FCDDEC /* HomeViewController.swift in Sources */,
-				A1D4BCBB202C4F3800FCDDEC /* AppDelegate.swift in Sources */,
-			);
-			runOnlyForDeploymentPostprocessing = 0;
-		};
-		A1D4BCE8202C4F4100FCDDEC /* Sources */ = {
-			isa = PBXSourcesBuildPhase;
-			buildActionMask = 2147483647;
-			files = (
-				A11C5CDB20495EC9005075FE /* AVCaptureVideoOrientation+Utils.swift in Sources */,
-				A1DF90F22035992A00841A11 /* CGAffineTransform+Utils.swift in Sources */,
-				A1F22EA3202DAA74001723AD /* RectangleFeaturesFunnel.swift in Sources */,
-				A1D4BD0E202C57A400FCDDEC /* CaptureSessionManager.swift in Sources */,
-				A1F22ECE2031937E001723AD /* EditScanViewController.swift in Sources */,
-				A1F22E9F202C8D70001723AD /* Quadrilateral.swift in Sources */,
-				A1DF90E420358CB100841A11 /* Transformable.swift in Sources */,
-<<<<<<< HEAD
-				B9A58DA2212EE6E700D9680D /* CaptureSession.swift in Sources */,
-=======
-				74E354BF2121DA1B008AF786 /* CaptureSession.swift in Sources */,
->>>>>>> 78917ea3
-				A1D4BD0C202C504F00FCDDEC /* ScannerViewController.swift in Sources */,
-				A11C5B9C2046A20C005075FE /* Error.swift in Sources */,
-				A1D4BD15202C6CC000FCDDEC /* Array+Utils.swift in Sources */,
-				C3E2EB8E20B8970800A42E58 /* UIImage+Utils.swift in Sources */,
-				A165F67E2044741B002D5ED6 /* ShutterButton.swift in Sources */,
-				B992E831210C36A400C33A21 /* VisionRectangleDetector.swift in Sources */,
-				A1F22EA5202DB3AA001723AD /* CGPoint+Utils.swift in Sources */,
-				A14089BA204D92EA0009530F /* EditScanCornerView.swift in Sources */,
-				A1DF90A02031D89D00841A11 /* ImageScannerController.swift in Sources */,
-				C31DD8A320C087D80072D439 /* ZoomGestureController.swift in Sources */,
-				A1C4DD4E2044ADE600D36684 /* CGRect+Utils.swift in Sources */,
-				A1DF90A420331A0B00841A11 /* CIRectangleDetector.swift in Sources */,
-				A1DF90F62037187500841A11 /* UIImage+Orientation.swift in Sources */,
-				A1F22E99202C7B66001723AD /* QuadrilateralView.swift in Sources */,
-				A194E97220431DD7003493E2 /* ReviewViewController.swift in Sources */,
-			);
-			runOnlyForDeploymentPostprocessing = 0;
-		};
-		A1D4BCF1202C4F4100FCDDEC /* Sources */ = {
-			isa = PBXSourcesBuildPhase;
-			buildActionMask = 2147483647;
-			files = (
-				C3789C9B20CC69AD001B423F /* QuadrilateralViewTests.swift in Sources */,
-				74F7D038211ACBF90046AF7E /* VisionRectangleDetectorTests.swift in Sources */,
-				A1DF90FD203B412600841A11 /* CGPointTests.swift in Sources */,
-				74F7D03E211ACC890046AF7E /* AVCaptureVideoOrientationTests.swift in Sources */,
-				A1C4DD502044B1D500D36684 /* CGRectTests.swift in Sources */,
-				74F7D03A211ACC4B0046AF7E /* UIImageTests.swift in Sources */,
-				74F7D03C211ACC6B0046AF7E /* CGAffineTransformTests.swift in Sources */,
-				74F7D036211ACBEE0046AF7E /* CaptureSessionTests.swift in Sources */,
-				A11C5CD920495EA1005075FE /* RectangleFeaturesFunnelTests.swift in Sources */,
-				A14089EE204EAA180009530F /* ArrayTests.swift in Sources */,
-				A1DF90C32034919400841A11 /* QuadrilateralTests.swift in Sources */,
-				A1675BAF204178BD00852865 /* ImageFeatureTestHelpers.swift in Sources */,
-				74F7D034211ACBD90046AF7E /* CIRectangleDetectorTests.swift in Sources */,
-			);
-			runOnlyForDeploymentPostprocessing = 0;
-		};
+A1D4BCB3202C4F3800FCDDEC /* Sources */ = {
+isa = PBXSourcesBuildPhase;
+buildActionMask = 2147483647;
+files = (
+A1D4BCBD202C4F3800FCDDEC /* HomeViewController.swift in Sources */,
+A1D4BCBB202C4F3800FCDDEC /* AppDelegate.swift in Sources */,
+);
+runOnlyForDeploymentPostprocessing = 0;
+};
+A1D4BCE8202C4F4100FCDDEC /* Sources */ = {
+isa = PBXSourcesBuildPhase;
+buildActionMask = 2147483647;
+files = (
+A11C5CDB20495EC9005075FE /* AVCaptureVideoOrientation+Utils.swift in Sources */,
+A1DF90F22035992A00841A11 /* CGAffineTransform+Utils.swift in Sources */,
+A1F22EA3202DAA74001723AD /* RectangleFeaturesFunnel.swift in Sources */,
+A1D4BD0E202C57A400FCDDEC /* CaptureSessionManager.swift in Sources */,
+A1F22ECE2031937E001723AD /* EditScanViewController.swift in Sources */,
+A1F22E9F202C8D70001723AD /* Quadrilateral.swift in Sources */,
+A1DF90E420358CB100841A11 /* Transformable.swift in Sources */,
+74E354BF2121DA1B008AF786 /* CaptureSession.swift in Sources */,
+A1D4BD0C202C504F00FCDDEC /* ScannerViewController.swift in Sources */,
+A11C5B9C2046A20C005075FE /* Error.swift in Sources */,
+A1D4BD15202C6CC000FCDDEC /* Array+Utils.swift in Sources */,
+C3E2EB8E20B8970800A42E58 /* UIImage+Utils.swift in Sources */,
+A165F67E2044741B002D5ED6 /* ShutterButton.swift in Sources */,
+B992E831210C36A400C33A21 /* VisionRectangleDetector.swift in Sources */,
+A1F22EA5202DB3AA001723AD /* CGPoint+Utils.swift in Sources */,
+A14089BA204D92EA0009530F /* EditScanCornerView.swift in Sources */,
+A1DF90A02031D89D00841A11 /* ImageScannerController.swift in Sources */,
+C31DD8A320C087D80072D439 /* ZoomGestureController.swift in Sources */,
+A1C4DD4E2044ADE600D36684 /* CGRect+Utils.swift in Sources */,
+A1DF90A420331A0B00841A11 /* CIRectangleDetector.swift in Sources */,
+A1DF90F62037187500841A11 /* UIImage+Orientation.swift in Sources */,
+A1F22E99202C7B66001723AD /* QuadrilateralView.swift in Sources */,
+A194E97220431DD7003493E2 /* ReviewViewController.swift in Sources */,
+);
+runOnlyForDeploymentPostprocessing = 0;
+};
+A1D4BCF1202C4F4100FCDDEC /* Sources */ = {
+isa = PBXSourcesBuildPhase;
+buildActionMask = 2147483647;
+files = (
+C3789C9B20CC69AD001B423F /* QuadrilateralViewTests.swift in Sources */,
+74F7D038211ACBF90046AF7E /* VisionRectangleDetectorTests.swift in Sources */,
+A1DF90FD203B412600841A11 /* CGPointTests.swift in Sources */,
+74F7D03E211ACC890046AF7E /* AVCaptureVideoOrientationTests.swift in Sources */,
+A1C4DD502044B1D500D36684 /* CGRectTests.swift in Sources */,
+74F7D03A211ACC4B0046AF7E /* UIImageTests.swift in Sources */,
+74F7D03C211ACC6B0046AF7E /* CGAffineTransformTests.swift in Sources */,
+74F7D036211ACBEE0046AF7E /* CaptureSessionTests.swift in Sources */,
+A11C5CD920495EA1005075FE /* RectangleFeaturesFunnelTests.swift in Sources */,
+A14089EE204EAA180009530F /* ArrayTests.swift in Sources */,
+A1DF90C32034919400841A11 /* QuadrilateralTests.swift in Sources */,
+A1675BAF204178BD00852865 /* ImageFeatureTestHelpers.swift in Sources */,
+74F7D034211ACBD90046AF7E /* CIRectangleDetectorTests.swift in Sources */,
+);
+runOnlyForDeploymentPostprocessing = 0;
+};
 /* End PBXSourcesBuildPhase section */
 
 /* Begin PBXTargetDependency section */
-		74E2785A215446D100361812 /* PBXTargetDependency */ = {
-			isa = PBXTargetDependency;
-			name = "FBSnapshotTestCase iOS";
-			targetProxy = 74E27859215446D100361812 /* PBXContainerItemProxy */;
-		};
-		A1D4BCF8202C4F4100FCDDEC /* PBXTargetDependency */ = {
-			isa = PBXTargetDependency;
-			target = A1D4BCEC202C4F4100FCDDEC /* WeScan */;
-			targetProxy = A1D4BCF7202C4F4100FCDDEC /* PBXContainerItemProxy */;
-		};
-		A1D4BCFA202C4F4100FCDDEC /* PBXTargetDependency */ = {
-			isa = PBXTargetDependency;
-			target = A1D4BCB6202C4F3800FCDDEC /* WeScanSampleProject */;
-			targetProxy = A1D4BCF9202C4F4100FCDDEC /* PBXContainerItemProxy */;
-		};
-		A1D4BD01202C4F4100FCDDEC /* PBXTargetDependency */ = {
-			isa = PBXTargetDependency;
-			target = A1D4BCEC202C4F4100FCDDEC /* WeScan */;
-			targetProxy = A1D4BD00202C4F4100FCDDEC /* PBXContainerItemProxy */;
-		};
+74E2785A215446D100361812 /* PBXTargetDependency */ = {
+isa = PBXTargetDependency;
+name = "FBSnapshotTestCase iOS";
+targetProxy = 74E27859215446D100361812 /* PBXContainerItemProxy */;
+};
+A1D4BCF8202C4F4100FCDDEC /* PBXTargetDependency */ = {
+isa = PBXTargetDependency;
+target = A1D4BCEC202C4F4100FCDDEC /* WeScan */;
+targetProxy = A1D4BCF7202C4F4100FCDDEC /* PBXContainerItemProxy */;
+};
+A1D4BCFA202C4F4100FCDDEC /* PBXTargetDependency */ = {
+isa = PBXTargetDependency;
+target = A1D4BCB6202C4F3800FCDDEC /* WeScanSampleProject */;
+targetProxy = A1D4BCF9202C4F4100FCDDEC /* PBXContainerItemProxy */;
+};
+A1D4BD01202C4F4100FCDDEC /* PBXTargetDependency */ = {
+isa = PBXTargetDependency;
+target = A1D4BCEC202C4F4100FCDDEC /* WeScan */;
+targetProxy = A1D4BD00202C4F4100FCDDEC /* PBXContainerItemProxy */;
+};
 /* End PBXTargetDependency section */
 
 /* Begin PBXVariantGroup section */
-		A1D4BCBE202C4F3800FCDDEC /* Main.storyboard */ = {
-			isa = PBXVariantGroup;
-			children = (
-				A1D4BCBF202C4F3800FCDDEC /* Base */,
-			);
-			name = Main.storyboard;
-			sourceTree = "<group>";
-		};
-		A1D4BCC3202C4F3800FCDDEC /* LaunchScreen.storyboard */ = {
-			isa = PBXVariantGroup;
-			children = (
-				A1D4BCC4202C4F3800FCDDEC /* Base */,
-			);
-			name = LaunchScreen.storyboard;
-			sourceTree = "<group>";
-		};
+A1D4BCBE202C4F3800FCDDEC /* Main.storyboard */ = {
+isa = PBXVariantGroup;
+children = (
+A1D4BCBF202C4F3800FCDDEC /* Base */,
+);
+name = Main.storyboard;
+sourceTree = "<group>";
+};
+A1D4BCC3202C4F3800FCDDEC /* LaunchScreen.storyboard */ = {
+isa = PBXVariantGroup;
+children = (
+A1D4BCC4202C4F3800FCDDEC /* Base */,
+);
+name = LaunchScreen.storyboard;
+sourceTree = "<group>";
+};
 /* End PBXVariantGroup section */
 
 /* Begin XCBuildConfiguration section */
-		A1D4BCDD202C4F3800FCDDEC /* Debug */ = {
-			isa = XCBuildConfiguration;
-			buildSettings = {
-				ALWAYS_SEARCH_USER_PATHS = NO;
-				CLANG_ANALYZER_NONNULL = YES;
-				CLANG_ANALYZER_NUMBER_OBJECT_CONVERSION = YES_AGGRESSIVE;
-				CLANG_CXX_LANGUAGE_STANDARD = "gnu++14";
-				CLANG_CXX_LIBRARY = "libc++";
-				CLANG_ENABLE_MODULES = YES;
-				CLANG_ENABLE_OBJC_ARC = YES;
-				CLANG_WARN_BLOCK_CAPTURE_AUTORELEASING = YES;
-				CLANG_WARN_BOOL_CONVERSION = YES;
-				CLANG_WARN_COMMA = YES;
-				CLANG_WARN_CONSTANT_CONVERSION = YES;
-				CLANG_WARN_DEPRECATED_OBJC_IMPLEMENTATIONS = YES;
-				CLANG_WARN_DIRECT_OBJC_ISA_USAGE = YES_ERROR;
-				CLANG_WARN_DOCUMENTATION_COMMENTS = YES;
-				CLANG_WARN_EMPTY_BODY = YES;
-				CLANG_WARN_ENUM_CONVERSION = YES;
-				CLANG_WARN_INFINITE_RECURSION = YES;
-				CLANG_WARN_INT_CONVERSION = YES;
-				CLANG_WARN_NON_LITERAL_NULL_CONVERSION = YES;
-				CLANG_WARN_OBJC_IMPLICIT_RETAIN_SELF = YES;
-				CLANG_WARN_OBJC_LITERAL_CONVERSION = YES;
-				CLANG_WARN_OBJC_ROOT_CLASS = YES_ERROR;
-				CLANG_WARN_RANGE_LOOP_ANALYSIS = YES;
-				CLANG_WARN_STRICT_PROTOTYPES = YES;
-				CLANG_WARN_SUSPICIOUS_MOVE = YES;
-				CLANG_WARN_UNGUARDED_AVAILABILITY = YES_AGGRESSIVE;
-				CLANG_WARN_UNREACHABLE_CODE = YES;
-				CLANG_WARN__DUPLICATE_METHOD_MATCH = YES;
-				CODE_SIGN_IDENTITY = "iPhone Developer";
-				COPY_PHASE_STRIP = NO;
-				DEBUG_INFORMATION_FORMAT = dwarf;
-				ENABLE_STRICT_OBJC_MSGSEND = YES;
-				ENABLE_TESTABILITY = YES;
-				GCC_C_LANGUAGE_STANDARD = gnu11;
-				GCC_DYNAMIC_NO_PIC = NO;
-				GCC_NO_COMMON_BLOCKS = YES;
-				GCC_OPTIMIZATION_LEVEL = 0;
-				GCC_PREPROCESSOR_DEFINITIONS = (
-					"DEBUG=1",
-					"$(inherited)",
-				);
-				GCC_WARN_64_TO_32_BIT_CONVERSION = YES;
-				GCC_WARN_ABOUT_RETURN_TYPE = YES_ERROR;
-				GCC_WARN_UNDECLARED_SELECTOR = YES;
-				GCC_WARN_UNINITIALIZED_AUTOS = YES_AGGRESSIVE;
-				GCC_WARN_UNUSED_FUNCTION = YES;
-				GCC_WARN_UNUSED_VARIABLE = YES;
-				IPHONEOS_DEPLOYMENT_TARGET = 11.2;
-				MTL_ENABLE_DEBUG_INFO = YES;
-				ONLY_ACTIVE_ARCH = YES;
-				SDKROOT = iphoneos;
-				SWIFT_ACTIVE_COMPILATION_CONDITIONS = DEBUG;
-				SWIFT_OPTIMIZATION_LEVEL = "-Onone";
-			};
-			name = Debug;
-		};
-		A1D4BCDE202C4F3800FCDDEC /* Release */ = {
-			isa = XCBuildConfiguration;
-			buildSettings = {
-				ALWAYS_SEARCH_USER_PATHS = NO;
-				CLANG_ANALYZER_NONNULL = YES;
-				CLANG_ANALYZER_NUMBER_OBJECT_CONVERSION = YES_AGGRESSIVE;
-				CLANG_CXX_LANGUAGE_STANDARD = "gnu++14";
-				CLANG_CXX_LIBRARY = "libc++";
-				CLANG_ENABLE_MODULES = YES;
-				CLANG_ENABLE_OBJC_ARC = YES;
-				CLANG_WARN_BLOCK_CAPTURE_AUTORELEASING = YES;
-				CLANG_WARN_BOOL_CONVERSION = YES;
-				CLANG_WARN_COMMA = YES;
-				CLANG_WARN_CONSTANT_CONVERSION = YES;
-				CLANG_WARN_DEPRECATED_OBJC_IMPLEMENTATIONS = YES;
-				CLANG_WARN_DIRECT_OBJC_ISA_USAGE = YES_ERROR;
-				CLANG_WARN_DOCUMENTATION_COMMENTS = YES;
-				CLANG_WARN_EMPTY_BODY = YES;
-				CLANG_WARN_ENUM_CONVERSION = YES;
-				CLANG_WARN_INFINITE_RECURSION = YES;
-				CLANG_WARN_INT_CONVERSION = YES;
-				CLANG_WARN_NON_LITERAL_NULL_CONVERSION = YES;
-				CLANG_WARN_OBJC_IMPLICIT_RETAIN_SELF = YES;
-				CLANG_WARN_OBJC_LITERAL_CONVERSION = YES;
-				CLANG_WARN_OBJC_ROOT_CLASS = YES_ERROR;
-				CLANG_WARN_RANGE_LOOP_ANALYSIS = YES;
-				CLANG_WARN_STRICT_PROTOTYPES = YES;
-				CLANG_WARN_SUSPICIOUS_MOVE = YES;
-				CLANG_WARN_UNGUARDED_AVAILABILITY = YES_AGGRESSIVE;
-				CLANG_WARN_UNREACHABLE_CODE = YES;
-				CLANG_WARN__DUPLICATE_METHOD_MATCH = YES;
-				CODE_SIGN_IDENTITY = "iPhone Developer";
-				COPY_PHASE_STRIP = NO;
-				DEBUG_INFORMATION_FORMAT = "dwarf-with-dsym";
-				ENABLE_NS_ASSERTIONS = NO;
-				ENABLE_STRICT_OBJC_MSGSEND = YES;
-				GCC_C_LANGUAGE_STANDARD = gnu11;
-				GCC_NO_COMMON_BLOCKS = YES;
-				GCC_WARN_64_TO_32_BIT_CONVERSION = YES;
-				GCC_WARN_ABOUT_RETURN_TYPE = YES_ERROR;
-				GCC_WARN_UNDECLARED_SELECTOR = YES;
-				GCC_WARN_UNINITIALIZED_AUTOS = YES_AGGRESSIVE;
-				GCC_WARN_UNUSED_FUNCTION = YES;
-				GCC_WARN_UNUSED_VARIABLE = YES;
-				IPHONEOS_DEPLOYMENT_TARGET = 11.2;
-				MTL_ENABLE_DEBUG_INFO = NO;
-				SDKROOT = iphoneos;
-				SWIFT_OPTIMIZATION_LEVEL = "-Owholemodule";
-				VALIDATE_PRODUCT = YES;
-			};
-			name = Release;
-		};
-		A1D4BCE0202C4F3800FCDDEC /* Debug */ = {
-			isa = XCBuildConfiguration;
-			buildSettings = {
-				ALWAYS_EMBED_SWIFT_STANDARD_LIBRARIES = YES;
-				ASSETCATALOG_COMPILER_APPICON_NAME = AppIcon;
-				CODE_SIGN_STYLE = Automatic;
-				DEVELOPMENT_TEAM = 74N8K5J2N7;
-				INFOPLIST_FILE = WeScanSampleProject/Info.plist;
-				IPHONEOS_DEPLOYMENT_TARGET = 10.0;
-				LD_RUNPATH_SEARCH_PATHS = "$(inherited) @executable_path/Frameworks";
-				PRODUCT_BUNDLE_IDENTIFIER = com.aiwip.mobile.Aiwip;
-				PRODUCT_NAME = "$(TARGET_NAME)";
-				SWIFT_VERSION = 4.0;
-				TARGETED_DEVICE_FAMILY = "1,2";
-			};
-			name = Debug;
-		};
-		A1D4BCE1202C4F3800FCDDEC /* Release */ = {
-			isa = XCBuildConfiguration;
-			buildSettings = {
-				ALWAYS_EMBED_SWIFT_STANDARD_LIBRARIES = YES;
-				ASSETCATALOG_COMPILER_APPICON_NAME = AppIcon;
-				CODE_SIGN_STYLE = Automatic;
-				DEVELOPMENT_TEAM = 74N8K5J2N7;
-				INFOPLIST_FILE = WeScanSampleProject/Info.plist;
-				IPHONEOS_DEPLOYMENT_TARGET = 10.0;
-				LD_RUNPATH_SEARCH_PATHS = "$(inherited) @executable_path/Frameworks";
-				PRODUCT_BUNDLE_IDENTIFIER = com.aiwip.mobile.Aiwip;
-				PRODUCT_NAME = "$(TARGET_NAME)";
-				SWIFT_VERSION = 4.0;
-				TARGETED_DEVICE_FAMILY = "1,2";
-			};
-			name = Release;
-		};
-		A1D4BD05202C4F4100FCDDEC /* Debug */ = {
-			isa = XCBuildConfiguration;
-			buildSettings = {
-				CLANG_ENABLE_MODULES = YES;
-				CODE_SIGN_IDENTITY = "";
-				CODE_SIGN_STYLE = Automatic;
-				CURRENT_PROJECT_VERSION = 1;
-				DEFINES_MODULE = YES;
-				DEVELOPMENT_TEAM = 74N8K5J2N7;
-				DYLIB_COMPATIBILITY_VERSION = 1;
-				DYLIB_CURRENT_VERSION = 1;
-				DYLIB_INSTALL_NAME_BASE = "@rpath";
-				INFOPLIST_FILE = WeScan/Info.plist;
-				INSTALL_PATH = "$(LOCAL_LIBRARY_DIR)/Frameworks";
-				IPHONEOS_DEPLOYMENT_TARGET = 10.0;
-				LD_RUNPATH_SEARCH_PATHS = "$(inherited) @executable_path/Frameworks @loader_path/Frameworks";
-				PRODUCT_BUNDLE_IDENTIFIER = WeTransfer.WeScan;
-				PRODUCT_NAME = "$(TARGET_NAME:c99extidentifier)";
-				SKIP_INSTALL = YES;
-				SWIFT_OPTIMIZATION_LEVEL = "-Onone";
-				SWIFT_VERSION = 4.0;
-				TARGETED_DEVICE_FAMILY = 1;
-				VERSIONING_SYSTEM = "apple-generic";
-				VERSION_INFO_PREFIX = "";
-			};
-			name = Debug;
-		};
-		A1D4BD06202C4F4100FCDDEC /* Release */ = {
-			isa = XCBuildConfiguration;
-			buildSettings = {
-				CLANG_ENABLE_MODULES = YES;
-				CODE_SIGN_IDENTITY = "";
-				CODE_SIGN_STYLE = Automatic;
-				CURRENT_PROJECT_VERSION = 1;
-				DEFINES_MODULE = YES;
-				DEVELOPMENT_TEAM = 74N8K5J2N7;
-				DYLIB_COMPATIBILITY_VERSION = 1;
-				DYLIB_CURRENT_VERSION = 1;
-				DYLIB_INSTALL_NAME_BASE = "@rpath";
-				INFOPLIST_FILE = WeScan/Info.plist;
-				INSTALL_PATH = "$(LOCAL_LIBRARY_DIR)/Frameworks";
-				IPHONEOS_DEPLOYMENT_TARGET = 10.0;
-				LD_RUNPATH_SEARCH_PATHS = "$(inherited) @executable_path/Frameworks @loader_path/Frameworks";
-				PRODUCT_BUNDLE_IDENTIFIER = WeTransfer.WeScan;
-				PRODUCT_NAME = "$(TARGET_NAME:c99extidentifier)";
-				SKIP_INSTALL = YES;
-				SWIFT_VERSION = 4.0;
-				TARGETED_DEVICE_FAMILY = 1;
-				VERSIONING_SYSTEM = "apple-generic";
-				VERSION_INFO_PREFIX = "";
-			};
-			name = Release;
-		};
-		A1D4BD09202C4F4100FCDDEC /* Debug */ = {
-			isa = XCBuildConfiguration;
-			buildSettings = {
-				ALWAYS_EMBED_SWIFT_STANDARD_LIBRARIES = YES;
-				CLANG_ENABLE_MODULES = YES;
-				CODE_SIGN_STYLE = Automatic;
-				DEVELOPMENT_TEAM = 74N8K5J2N7;
-				INFOPLIST_FILE = WeScanTests/Info.plist;
-				LD_RUNPATH_SEARCH_PATHS = "$(inherited) @executable_path/Frameworks @loader_path/Frameworks";
-				PRODUCT_BUNDLE_IDENTIFIER = WeTransfer.WeScanTests;
-				PRODUCT_NAME = "$(TARGET_NAME)";
-				SWIFT_OBJC_BRIDGING_HEADER = "WeScanTests/WeScanTests-Bridging-Header.h";
-				SWIFT_OPTIMIZATION_LEVEL = "-Onone";
-				SWIFT_VERSION = 4.0;
-				TARGETED_DEVICE_FAMILY = "1,2";
-				TEST_HOST = "$(BUILT_PRODUCTS_DIR)/WeScanSampleProject.app/WeScanSampleProject";
-			};
-			name = Debug;
-		};
-		A1D4BD0A202C4F4100FCDDEC /* Release */ = {
-			isa = XCBuildConfiguration;
-			buildSettings = {
-				ALWAYS_EMBED_SWIFT_STANDARD_LIBRARIES = YES;
-				CLANG_ENABLE_MODULES = YES;
-				CODE_SIGN_STYLE = Automatic;
-				DEVELOPMENT_TEAM = 74N8K5J2N7;
-				INFOPLIST_FILE = WeScanTests/Info.plist;
-				LD_RUNPATH_SEARCH_PATHS = "$(inherited) @executable_path/Frameworks @loader_path/Frameworks";
-				PRODUCT_BUNDLE_IDENTIFIER = WeTransfer.WeScanTests;
-				PRODUCT_NAME = "$(TARGET_NAME)";
-				SWIFT_OBJC_BRIDGING_HEADER = "WeScanTests/WeScanTests-Bridging-Header.h";
-				SWIFT_VERSION = 4.0;
-				TARGETED_DEVICE_FAMILY = "1,2";
-				TEST_HOST = "$(BUILT_PRODUCTS_DIR)/WeScanSampleProject.app/WeScanSampleProject";
-			};
-			name = Release;
-		};
+A1D4BCDD202C4F3800FCDDEC /* Debug */ = {
+isa = XCBuildConfiguration;
+buildSettings = {
+ALWAYS_SEARCH_USER_PATHS = NO;
+CLANG_ANALYZER_NONNULL = YES;
+CLANG_ANALYZER_NUMBER_OBJECT_CONVERSION = YES_AGGRESSIVE;
+CLANG_CXX_LANGUAGE_STANDARD = "gnu++14";
+CLANG_CXX_LIBRARY = "libc++";
+CLANG_ENABLE_MODULES = YES;
+CLANG_ENABLE_OBJC_ARC = YES;
+CLANG_WARN_BLOCK_CAPTURE_AUTORELEASING = YES;
+CLANG_WARN_BOOL_CONVERSION = YES;
+CLANG_WARN_COMMA = YES;
+CLANG_WARN_CONSTANT_CONVERSION = YES;
+CLANG_WARN_DEPRECATED_OBJC_IMPLEMENTATIONS = YES;
+CLANG_WARN_DIRECT_OBJC_ISA_USAGE = YES_ERROR;
+CLANG_WARN_DOCUMENTATION_COMMENTS = YES;
+CLANG_WARN_EMPTY_BODY = YES;
+CLANG_WARN_ENUM_CONVERSION = YES;
+CLANG_WARN_INFINITE_RECURSION = YES;
+CLANG_WARN_INT_CONVERSION = YES;
+CLANG_WARN_NON_LITERAL_NULL_CONVERSION = YES;
+CLANG_WARN_OBJC_IMPLICIT_RETAIN_SELF = YES;
+CLANG_WARN_OBJC_LITERAL_CONVERSION = YES;
+CLANG_WARN_OBJC_ROOT_CLASS = YES_ERROR;
+CLANG_WARN_RANGE_LOOP_ANALYSIS = YES;
+CLANG_WARN_STRICT_PROTOTYPES = YES;
+CLANG_WARN_SUSPICIOUS_MOVE = YES;
+CLANG_WARN_UNGUARDED_AVAILABILITY = YES_AGGRESSIVE;
+CLANG_WARN_UNREACHABLE_CODE = YES;
+CLANG_WARN__DUPLICATE_METHOD_MATCH = YES;
+CODE_SIGN_IDENTITY = "iPhone Developer";
+COPY_PHASE_STRIP = NO;
+DEBUG_INFORMATION_FORMAT = dwarf;
+ENABLE_STRICT_OBJC_MSGSEND = YES;
+ENABLE_TESTABILITY = YES;
+GCC_C_LANGUAGE_STANDARD = gnu11;
+GCC_DYNAMIC_NO_PIC = NO;
+GCC_NO_COMMON_BLOCKS = YES;
+GCC_OPTIMIZATION_LEVEL = 0;
+GCC_PREPROCESSOR_DEFINITIONS = (
+"DEBUG=1",
+"$(inherited)",
+);
+GCC_WARN_64_TO_32_BIT_CONVERSION = YES;
+GCC_WARN_ABOUT_RETURN_TYPE = YES_ERROR;
+GCC_WARN_UNDECLARED_SELECTOR = YES;
+GCC_WARN_UNINITIALIZED_AUTOS = YES_AGGRESSIVE;
+GCC_WARN_UNUSED_FUNCTION = YES;
+GCC_WARN_UNUSED_VARIABLE = YES;
+IPHONEOS_DEPLOYMENT_TARGET = 11.2;
+MTL_ENABLE_DEBUG_INFO = YES;
+ONLY_ACTIVE_ARCH = YES;
+SDKROOT = iphoneos;
+SWIFT_ACTIVE_COMPILATION_CONDITIONS = DEBUG;
+SWIFT_OPTIMIZATION_LEVEL = "-Onone";
+};
+name = Debug;
+};
+A1D4BCDE202C4F3800FCDDEC /* Release */ = {
+isa = XCBuildConfiguration;
+buildSettings = {
+ALWAYS_SEARCH_USER_PATHS = NO;
+CLANG_ANALYZER_NONNULL = YES;
+CLANG_ANALYZER_NUMBER_OBJECT_CONVERSION = YES_AGGRESSIVE;
+CLANG_CXX_LANGUAGE_STANDARD = "gnu++14";
+CLANG_CXX_LIBRARY = "libc++";
+CLANG_ENABLE_MODULES = YES;
+CLANG_ENABLE_OBJC_ARC = YES;
+CLANG_WARN_BLOCK_CAPTURE_AUTORELEASING = YES;
+CLANG_WARN_BOOL_CONVERSION = YES;
+CLANG_WARN_COMMA = YES;
+CLANG_WARN_CONSTANT_CONVERSION = YES;
+CLANG_WARN_DEPRECATED_OBJC_IMPLEMENTATIONS = YES;
+CLANG_WARN_DIRECT_OBJC_ISA_USAGE = YES_ERROR;
+CLANG_WARN_DOCUMENTATION_COMMENTS = YES;
+CLANG_WARN_EMPTY_BODY = YES;
+CLANG_WARN_ENUM_CONVERSION = YES;
+CLANG_WARN_INFINITE_RECURSION = YES;
+CLANG_WARN_INT_CONVERSION = YES;
+CLANG_WARN_NON_LITERAL_NULL_CONVERSION = YES;
+CLANG_WARN_OBJC_IMPLICIT_RETAIN_SELF = YES;
+CLANG_WARN_OBJC_LITERAL_CONVERSION = YES;
+CLANG_WARN_OBJC_ROOT_CLASS = YES_ERROR;
+CLANG_WARN_RANGE_LOOP_ANALYSIS = YES;
+CLANG_WARN_STRICT_PROTOTYPES = YES;
+CLANG_WARN_SUSPICIOUS_MOVE = YES;
+CLANG_WARN_UNGUARDED_AVAILABILITY = YES_AGGRESSIVE;
+CLANG_WARN_UNREACHABLE_CODE = YES;
+CLANG_WARN__DUPLICATE_METHOD_MATCH = YES;
+CODE_SIGN_IDENTITY = "iPhone Developer";
+COPY_PHASE_STRIP = NO;
+DEBUG_INFORMATION_FORMAT = "dwarf-with-dsym";
+ENABLE_NS_ASSERTIONS = NO;
+ENABLE_STRICT_OBJC_MSGSEND = YES;
+GCC_C_LANGUAGE_STANDARD = gnu11;
+GCC_NO_COMMON_BLOCKS = YES;
+GCC_WARN_64_TO_32_BIT_CONVERSION = YES;
+GCC_WARN_ABOUT_RETURN_TYPE = YES_ERROR;
+GCC_WARN_UNDECLARED_SELECTOR = YES;
+GCC_WARN_UNINITIALIZED_AUTOS = YES_AGGRESSIVE;
+GCC_WARN_UNUSED_FUNCTION = YES;
+GCC_WARN_UNUSED_VARIABLE = YES;
+IPHONEOS_DEPLOYMENT_TARGET = 11.2;
+MTL_ENABLE_DEBUG_INFO = NO;
+SDKROOT = iphoneos;
+SWIFT_OPTIMIZATION_LEVEL = "-Owholemodule";
+VALIDATE_PRODUCT = YES;
+};
+name = Release;
+};
+A1D4BCE0202C4F3800FCDDEC /* Debug */ = {
+isa = XCBuildConfiguration;
+buildSettings = {
+ALWAYS_EMBED_SWIFT_STANDARD_LIBRARIES = YES;
+ASSETCATALOG_COMPILER_APPICON_NAME = AppIcon;
+CODE_SIGN_STYLE = Automatic;
+DEVELOPMENT_TEAM = 74N8K5J2N7;
+INFOPLIST_FILE = WeScanSampleProject/Info.plist;
+IPHONEOS_DEPLOYMENT_TARGET = 10.0;
+LD_RUNPATH_SEARCH_PATHS = "$(inherited) @executable_path/Frameworks";
+PRODUCT_BUNDLE_IDENTIFIER = com.aiwip.mobile.Aiwip;
+PRODUCT_NAME = "$(TARGET_NAME)";
+SWIFT_VERSION = 4.0;
+TARGETED_DEVICE_FAMILY = "1,2";
+};
+name = Debug;
+};
+A1D4BCE1202C4F3800FCDDEC /* Release */ = {
+isa = XCBuildConfiguration;
+buildSettings = {
+ALWAYS_EMBED_SWIFT_STANDARD_LIBRARIES = YES;
+ASSETCATALOG_COMPILER_APPICON_NAME = AppIcon;
+CODE_SIGN_STYLE = Automatic;
+DEVELOPMENT_TEAM = 74N8K5J2N7;
+INFOPLIST_FILE = WeScanSampleProject/Info.plist;
+IPHONEOS_DEPLOYMENT_TARGET = 10.0;
+LD_RUNPATH_SEARCH_PATHS = "$(inherited) @executable_path/Frameworks";
+PRODUCT_BUNDLE_IDENTIFIER = com.aiwip.mobile.Aiwip;
+PRODUCT_NAME = "$(TARGET_NAME)";
+SWIFT_VERSION = 4.0;
+TARGETED_DEVICE_FAMILY = "1,2";
+};
+name = Release;
+};
+A1D4BD05202C4F4100FCDDEC /* Debug */ = {
+isa = XCBuildConfiguration;
+buildSettings = {
+CLANG_ENABLE_MODULES = YES;
+CODE_SIGN_IDENTITY = "";
+CODE_SIGN_STYLE = Automatic;
+CURRENT_PROJECT_VERSION = 1;
+DEFINES_MODULE = YES;
+DEVELOPMENT_TEAM = 74N8K5J2N7;
+DYLIB_COMPATIBILITY_VERSION = 1;
+DYLIB_CURRENT_VERSION = 1;
+DYLIB_INSTALL_NAME_BASE = "@rpath";
+INFOPLIST_FILE = WeScan/Info.plist;
+INSTALL_PATH = "$(LOCAL_LIBRARY_DIR)/Frameworks";
+IPHONEOS_DEPLOYMENT_TARGET = 10.0;
+LD_RUNPATH_SEARCH_PATHS = "$(inherited) @executable_path/Frameworks @loader_path/Frameworks";
+PRODUCT_BUNDLE_IDENTIFIER = WeTransfer.WeScan;
+PRODUCT_NAME = "$(TARGET_NAME:c99extidentifier)";
+SKIP_INSTALL = YES;
+SWIFT_OPTIMIZATION_LEVEL = "-Onone";
+SWIFT_VERSION = 4.0;
+TARGETED_DEVICE_FAMILY = 1;
+VERSIONING_SYSTEM = "apple-generic";
+VERSION_INFO_PREFIX = "";
+};
+name = Debug;
+};
+A1D4BD06202C4F4100FCDDEC /* Release */ = {
+isa = XCBuildConfiguration;
+buildSettings = {
+CLANG_ENABLE_MODULES = YES;
+CODE_SIGN_IDENTITY = "";
+CODE_SIGN_STYLE = Automatic;
+CURRENT_PROJECT_VERSION = 1;
+DEFINES_MODULE = YES;
+DEVELOPMENT_TEAM = 74N8K5J2N7;
+DYLIB_COMPATIBILITY_VERSION = 1;
+DYLIB_CURRENT_VERSION = 1;
+DYLIB_INSTALL_NAME_BASE = "@rpath";
+INFOPLIST_FILE = WeScan/Info.plist;
+INSTALL_PATH = "$(LOCAL_LIBRARY_DIR)/Frameworks";
+IPHONEOS_DEPLOYMENT_TARGET = 10.0;
+LD_RUNPATH_SEARCH_PATHS = "$(inherited) @executable_path/Frameworks @loader_path/Frameworks";
+PRODUCT_BUNDLE_IDENTIFIER = WeTransfer.WeScan;
+PRODUCT_NAME = "$(TARGET_NAME:c99extidentifier)";
+SKIP_INSTALL = YES;
+SWIFT_VERSION = 4.0;
+TARGETED_DEVICE_FAMILY = 1;
+VERSIONING_SYSTEM = "apple-generic";
+VERSION_INFO_PREFIX = "";
+};
+name = Release;
+};
+A1D4BD09202C4F4100FCDDEC /* Debug */ = {
+isa = XCBuildConfiguration;
+buildSettings = {
+ALWAYS_EMBED_SWIFT_STANDARD_LIBRARIES = YES;
+CLANG_ENABLE_MODULES = YES;
+CODE_SIGN_STYLE = Automatic;
+DEVELOPMENT_TEAM = 74N8K5J2N7;
+INFOPLIST_FILE = WeScanTests/Info.plist;
+LD_RUNPATH_SEARCH_PATHS = "$(inherited) @executable_path/Frameworks @loader_path/Frameworks";
+PRODUCT_BUNDLE_IDENTIFIER = WeTransfer.WeScanTests;
+PRODUCT_NAME = "$(TARGET_NAME)";
+SWIFT_OBJC_BRIDGING_HEADER = "WeScanTests/WeScanTests-Bridging-Header.h";
+SWIFT_OPTIMIZATION_LEVEL = "-Onone";
+SWIFT_VERSION = 4.0;
+TARGETED_DEVICE_FAMILY = "1,2";
+TEST_HOST = "$(BUILT_PRODUCTS_DIR)/WeScanSampleProject.app/WeScanSampleProject";
+};
+name = Debug;
+};
+A1D4BD0A202C4F4100FCDDEC /* Release */ = {
+isa = XCBuildConfiguration;
+buildSettings = {
+ALWAYS_EMBED_SWIFT_STANDARD_LIBRARIES = YES;
+CLANG_ENABLE_MODULES = YES;
+CODE_SIGN_STYLE = Automatic;
+DEVELOPMENT_TEAM = 74N8K5J2N7;
+INFOPLIST_FILE = WeScanTests/Info.plist;
+LD_RUNPATH_SEARCH_PATHS = "$(inherited) @executable_path/Frameworks @loader_path/Frameworks";
+PRODUCT_BUNDLE_IDENTIFIER = WeTransfer.WeScanTests;
+PRODUCT_NAME = "$(TARGET_NAME)";
+SWIFT_OBJC_BRIDGING_HEADER = "WeScanTests/WeScanTests-Bridging-Header.h";
+SWIFT_VERSION = 4.0;
+TARGETED_DEVICE_FAMILY = "1,2";
+TEST_HOST = "$(BUILT_PRODUCTS_DIR)/WeScanSampleProject.app/WeScanSampleProject";
+};
+name = Release;
+};
 /* End XCBuildConfiguration section */
 
 /* Begin XCConfigurationList section */
-		A1D4BCB2202C4F3800FCDDEC /* Build configuration list for PBXProject "WeScan" */ = {
-			isa = XCConfigurationList;
-			buildConfigurations = (
-				A1D4BCDD202C4F3800FCDDEC /* Debug */,
-				A1D4BCDE202C4F3800FCDDEC /* Release */,
-			);
-			defaultConfigurationIsVisible = 0;
-			defaultConfigurationName = Release;
-		};
-		A1D4BCDF202C4F3800FCDDEC /* Build configuration list for PBXNativeTarget "WeScanSampleProject" */ = {
-			isa = XCConfigurationList;
-			buildConfigurations = (
-				A1D4BCE0202C4F3800FCDDEC /* Debug */,
-				A1D4BCE1202C4F3800FCDDEC /* Release */,
-			);
-			defaultConfigurationIsVisible = 0;
-			defaultConfigurationName = Release;
-		};
-		A1D4BD04202C4F4100FCDDEC /* Build configuration list for PBXNativeTarget "WeScan" */ = {
-			isa = XCConfigurationList;
-			buildConfigurations = (
-				A1D4BD05202C4F4100FCDDEC /* Debug */,
-				A1D4BD06202C4F4100FCDDEC /* Release */,
-			);
-			defaultConfigurationIsVisible = 0;
-			defaultConfigurationName = Release;
-		};
-		A1D4BD08202C4F4100FCDDEC /* Build configuration list for PBXNativeTarget "WeScanTests" */ = {
-			isa = XCConfigurationList;
-			buildConfigurations = (
-				A1D4BD09202C4F4100FCDDEC /* Debug */,
-				A1D4BD0A202C4F4100FCDDEC /* Release */,
-			);
-			defaultConfigurationIsVisible = 0;
-			defaultConfigurationName = Release;
-		};
+A1D4BCB2202C4F3800FCDDEC /* Build configuration list for PBXProject "WeScan" */ = {
+isa = XCConfigurationList;
+buildConfigurations = (
+A1D4BCDD202C4F3800FCDDEC /* Debug */,
+A1D4BCDE202C4F3800FCDDEC /* Release */,
+);
+defaultConfigurationIsVisible = 0;
+defaultConfigurationName = Release;
+};
+A1D4BCDF202C4F3800FCDDEC /* Build configuration list for PBXNativeTarget "WeScanSampleProject" */ = {
+isa = XCConfigurationList;
+buildConfigurations = (
+A1D4BCE0202C4F3800FCDDEC /* Debug */,
+A1D4BCE1202C4F3800FCDDEC /* Release */,
+);
+defaultConfigurationIsVisible = 0;
+defaultConfigurationName = Release;
+};
+A1D4BD04202C4F4100FCDDEC /* Build configuration list for PBXNativeTarget "WeScan" */ = {
+isa = XCConfigurationList;
+buildConfigurations = (
+A1D4BD05202C4F4100FCDDEC /* Debug */,
+A1D4BD06202C4F4100FCDDEC /* Release */,
+);
+defaultConfigurationIsVisible = 0;
+defaultConfigurationName = Release;
+};
+A1D4BD08202C4F4100FCDDEC /* Build configuration list for PBXNativeTarget "WeScanTests" */ = {
+isa = XCConfigurationList;
+buildConfigurations = (
+A1D4BD09202C4F4100FCDDEC /* Debug */,
+A1D4BD0A202C4F4100FCDDEC /* Release */,
+);
+defaultConfigurationIsVisible = 0;
+defaultConfigurationName = Release;
+};
 /* End XCConfigurationList section */
-	};
-	rootObject = A1D4BCAF202C4F3800FCDDEC /* Project object */;
+};
+rootObject = A1D4BCAF202C4F3800FCDDEC /* Project object */;
 }