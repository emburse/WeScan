--- conflicted
+++ resolved
@@ -74,14 +74,7 @@
             // Whether or not we detect a quad, present the edit view controller after attempting to detect a quad.
             // *** Vision *requires* a completion block to detect rectangles, but it's instant.
             // *** When using Vision, we'll present the normal edit view controller first, then present the updated edit view controller later.
-<<<<<<< HEAD
            
-=======
-            defer {
-                let editViewController = EditScanViewController(image: image, quad: detectedQuad, rotateImage: true)
-                setViewControllers([editViewController], animated: false)
-            }
->>>>>>> 4068ad26
             
             guard let ciImage = CIImage(image: image) else { return }
             let orientation = CGImagePropertyOrientation(image.imageOrientation)
@@ -89,17 +82,9 @@
             if #available(iOS 11.0, *) {
                 
                 // Use the VisionRectangleDetector on iOS 11 to attempt to find a rectangle from the initial image.
-<<<<<<< HEAD
                 VisionRectangleDetector.rectangle(forImage: ciImage, orientation: orientation) { (quad) in
                     detectedQuad = quad?.toCartesian(withHeight: orientedImage.extent.height)
                     let editViewController = EditScanViewController(image: image, quad: detectedQuad, rotateImage: false)
-=======
-                VisionRectangleDetector.rectangle(forImage: ciImage) { (quad) in
-                    detectedQuad = quad
-                    detectedQuad?.reorganize()
-
-                    let editViewController = EditScanViewController(image: image, quad: detectedQuad, rotateImage: true)
->>>>>>> 4068ad26
                     self.setViewControllers([editViewController], animated: true)
                 }
             } else {
