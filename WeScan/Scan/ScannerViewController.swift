--- conflicted
+++ resolved
@@ -82,11 +82,9 @@
         captureSessionManager = CaptureSessionManager(videoPreviewLayer: videoPreviewLayer)
         captureSessionManager?.delegate = self
         
-<<<<<<< HEAD
         originalBarStyle = navigationController?.navigationBar.barStyle
-=======
+        
         NotificationCenter.default.addObserver(self, selector: #selector(subjectAreaDidChange), name: NSNotification.Name.AVCaptureDeviceSubjectAreaDidChange, object: nil)
->>>>>>> c9a2e1fa
     }
     
     override func viewWillAppear(_ animated: Bool) {
